--- conflicted
+++ resolved
@@ -81,11 +81,7 @@
       const note = isJSON ? console.error : console.log
       note(`Starting Danger PR on ${pr.repo}#${pr.pullRequestNumber}`)
 
-<<<<<<< HEAD
-      if (customProcess || app.js || app.json || validateDangerfileExists(dangerfilePath(program))) {
-=======
       if (customProcess || isJSON || validateDangerfileExists(dangerfilePath(program))) {
->>>>>>> 16353fc5
         if (!customProcess) {
           d(`executing dangerfile at ${dangerfilePath(program)}`)
         }
