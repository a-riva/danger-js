--- conflicted
+++ resolved
@@ -207,19 +207,14 @@
       } else if (messageCount > 0) {
         console.log("Found only messages, passing those to review.")
       }
-<<<<<<< HEAD
-
-      let inline = inlineResults(results)
-      let inlineLeftovers = await this.sendInlineComments(inline, danger.git)
-      let regular = regularResults(results)
-      let mergedResults = mergeResults(regular, inlineLeftovers)
-
-      const comment = githubResultsTemplate(dangerID, mergedResults)
-=======
+      const inline = inlineResults(results)
+      const inlineLeftovers = await this.sendInlineComments(inline, danger.git)
+      const regular = regularResults(results)
+      const mergedResults = mergeResults(regular, inlineLeftovers)
       const comment = process.env["DANGER_BITBUCKETSERVER_HOST"]
-        ? bitbucketServerTemplate(dangerID, results)
-        : githubResultsTemplate(dangerID, results)
->>>>>>> 491fd89e
+        ? bitbucketServerTemplate(dangerID, mergedResults)
+        : githubResultsTemplate(dangerID, mergedResults)
+
       await this.platform.updateOrCreateComment(dangerID, comment)
     }
 
