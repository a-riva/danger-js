<!--

// Please add your own contribution below inside the Main section, no need to
// set a version number, that happens during a deploy. Thanks!
//
// These docs are aimed at users rather than danger developers, so please limit technical
// terminology in here.

// Note: if this is your first PR, you'll need to add your link to your
//       username handle to the footnotes. see the bottom of this file.
//       The list there is sorted, try to follow that.

-->

## Main

<!-- Your comment below this -->

<<<<<<< HEAD
- *Chore:* Switch from tslint to eslint (tslint is end-of-life) - [#1205](https://github.com/danger/danger-js/pull/1205) [@fbartho]
- Bump up @babel/* plugins for Core-JS support. [@parvez]
- Replace deprecated @Babel/polyfill dependency with Core-JS + Regenerator-Runtime. [@gpetrioli]
=======
>>>>>>> 4b2d659b

<!-- Your comment above this -->

# 11.0.1


- *Fix:* / *Improvement* Don't drop inline comments which fall outside of the diff in GitHub PRs - [#1272](https://github.com/danger/danger-js/pull/1272) [@rouby]

- *Chore:* Switch from tslint to eslint (tslint is end-of-life) - [#1205](https://github.com/danger/danger-js/pull/1205) [@fbartho]

# 11.0.0

- *Breaking:* Upgrade @octokit/rest from ^16.43.1 to ^18.12.0 - [#1204](https://github.com/danger/danger-js/pull/1204) [@fbartho]
  
  This is only likely to hit you if you use `danger.github.api` pretty extensively in your Dangerfiles, but better to keep an eye out.

# 10.8.1


- Fix: [Github] Multiple Inline Comments on the same file/line should all be posted [#1176](https://github.com/danger/danger-js/pull/1176) [@Rouby]
- Fix: [git] JSONDiffForFile when passed the path of a JSON File that was moved, crashes [#1193](https://github.com/danger/danger-js/pull/1193) [@fbartho]
- Resolve node-fetch dependency to 2.6.7 to resolve [GHSA-r683-j2x4-v87g](https://github.com/advisories/GHSA-r683-j2x4-v87g) [@jonny133]

# 10.8.0

- Feature: `danger local --outputJSON` for [#1177](https://github.com/danger/danger-js/pull/1177) [@orta]
- Fix: Updates `jsonpointer` for [#1174](https://github.com/danger/danger-js/pull/1174) [@unfernandito]
- Fix: Updates `parse-link-header` for CVE-2021-23490 [#1190](https://github.com/danger/danger-js/pull/1190) [@fbartho]

# 10.7.1

- Updates micromatch dependencies for CVE-2021-23440

# 10.7.0

- Adds support for XcodeCloud

# 10.6.6

- Fix for supporting Bitbucket Server personal repositories
- GitLab: Added `GitLabApi` to `danger.gitlab.api`. - [@shyim]
- GitLab: Added label helper functions to `danger.gitlab.api.addLabels` and `danger.gitlab.api.removeLabels`. - [@shyim]

# 10.6.5

- Improvements to the git parsing for `danger local` - [@denieler]
- Bitbucket Cloud: Fix type of BitBucketCloudPRDSL.created_on and updated_on. - [@hellocore]

# 10.6.4

- DEBUG="\*" will now log out the response for any HTTP request which isn't classed as "OK" - [@orta]

# 10.6.3

- Fixed Bitrise's `ciRunURL` underlying env var - [@rogerluan]
- Simplified Bitrise repo slug lookup, fixing SSH URL parsing in BitBucketServer - [@rogerluan]
- Log failure to update status also when not in verbose mode - [@rogerluan]

# 10.6.2

- Added Codemagic.io as a supported CI - [@fbartho]
- Switched Danger's default branch to be 'main' from 'master' - [@orta]
- Added GitLab Approvals to the DSL: `gitlab.approvals` - kelvin-lemon

# 10.6.1

- Better detection of using the github actions bot for comment deletion - [@orta]

# 10.6.0

- Bitbucket Cloud: Add markdown emoji instead of unicode - [@JanStevens]
- Add `DANGER_DISABLE_TSC` environment variable to disable transpiling with tsc, providing a way to force transpiling
  with Babel - [@ozzieorca]
- Adds options `--newComment` and `--removePreviousComments` - [@davidhouweling]
- Add support for a file path filter when calculation lines of code - [@melvinvermeer]

# 10.5.4

- Fix for `danger local` not passing through `--staging` - [@g3offrey]

# 10.5.3

- Fix for `danger local` not showing commit messages - [@hmschreiner]

# 10.5.2

- Adds `danger.git.head` and `danger.git.base` - [@jamiebuilds]

# 10.5.1

- Bitbucket Cloud: Fix bug when Danger updating inline comment with summary comment. - [@hellocore]
- Fall back to alternative methods for establishing the PR number from CodeBuild - [@alexandermendes]

# 10.5.0

- Handle deprecations for the APIs used with `--use-github-checks` #1073 [@wardpeet]

# 10.4.1

- Improved `tsconfig.json` file lookup strategy: it now looks for it starting from the location of the danger file.
  #1068 [@igorbek]
- Upgrade node-fetch to 2.6.1 to fix GHSA-w7rc-rwvf-8q5r. #1071 [@hmcc]

# 10.4.0

- Adds aliases to the FakeCI env vars. You could now have something like:
  ```yml
  - run: "npx danger-ts ci"
    env:
      GITHUB_TOKEN: ${{ secrets.GITHUB_TOKEN }}
      DANGER_MANUAL_CI: true
      DANGER_MANUAL_GH_REPO: ${{ steps.pr_info.outputs.repo }}
      DANGER_MANUAL_PR: ${{ steps.pr_info.outputs.number }}
  ```
  Which looks more intentional instead of: `DANGER_FAKE_CI` etc. [@orta]

# 10.3.1

- Experimental support for internal routing when using `npx danger-ts` [@orta]

# 10.3.0

- Added a CLI option `--ignoreOutOfDiffComments` so that you can ignore inline-comments for lines that were not changed
  in the checked PR. The comments would be ignored completely - they won't even show in the results comment. [@pinkasey]

# 10.2.2

- Add support for `danger local` on repos without a master branch - [@ahobson]

# 10.2.1

- Wait for close event on spawned process in local git platform - [@gzaripov]
- Fix Typo in README.md [@NotMoni]
- Fix danger failure on getting diff for files with spaces in file path [@HonzaMac]
- Document how to disable transpilation [@rzgry]
- Fix get blob url for pr commit [@doniyor2109]

# 10.2.0

- Take commit hash from CircleCI environment variable [@valscion]
- Fix project path with /- in GitLab MR URL [@pgoudreau]
- When creating a new PR with `createOrUpdatePR`, add the description (as done when editing) - [@sogame]

# 10.1.0

- Adds support for Bamboo CI [@tim3trick]
- Replace regex to a long url repos approach on Bitrise [@lucasmpaim]
- Pass process arguments back to the original process [@f-meloni]
- When fetching existing labels in `createOrAddLabel` use pagination to fetch them all - [@sogame]

# 10.0.0

- Changed JSON patch implementation for better memory performance. [@dkundel]

  **Breaking:** `JSONPatchForFile` will return a different order of operations than previously. It will also return a
  `path` with the index of the element inserted into an array for `add` operations.

# 9.3.1

- Don't fail when using `createOrAddLabel` if label fails to be created or added - [@sogame]

# 9.3.0

- Add the staged flag to `danger local` command - [@soyn]
- Don't use hardcoded userId to update comments if using personal token in Github Actions - [@rohit-gohri]
- Disable warning in Github Action if using DANGER_GITHUB_API_TOKEN - [@rohit-gohri]
- Update `parse-diff` library - [@417-72KI]
- Fix repository slug in Jenkins provider - [@sandratatarevicova]
- Add Gitlab diff support - [@rohit-gohri]
- Fix Typos across danger-js Repo - [@yohix]
- Fix `@octokit/rest` deprecation warning when using `.issues.addLabels()` - [@sogame]

# 9.2.10

- Fixes for the homebrew generated binaries - [@hellocore]

# 9.2.9

- Bitbucket Cloud: Allow DangerCI to get UUID from Bitbucket - [@hellocore]
- Update docs for GitLab - [@orta]

# 9.2.7-8-9

- Maybe fix deploys to GPR for Docker - [@orta]

# 9.2.6

- Add support for Cirrus CI - [@RDIL]

# 9.2.5

- Remove additional danger from pr generated json - [@f-meloni]

# 9.2.4

- Fix github actions checks - [@f-meloni]

# 9.2.3

- Support more events on GitHub actions - [@f-meloni]

# 9.2.2

- Fix binary files for BitBucket Server - [@osmestad]
- Allow GHE to use checks - [@adam-bratin]

# 9.2.1

- Fix structuredDiffForFile for BitBucket Server - [@osmestad]
- Fix Buddy.works isPR and use PR number instead of PR ID - [@mmiszy]
- remove jsome package and replace with prettyjson - [@watchinharrison]
- Add GitLab support to Jenkins provider - [@sandratatarevicova]

# 9.2.0

- Add Buddy.works Pipelines support - [@kristof0425]
- Added flag to bypass Jira/Issues - [@orieken]
- Improve docs for GitHub Actions - [@nguyenhuy]

# 9.1.8

- Get GitHub Actions event file pathname from env variable - [@IljaDaderko]

# 9.1.7

- GitHub Actions docs update - [@orta]

# 9.1.6

- Release only made for GitHub Actions - [@orta]

# 9.1.5

- Take commit hash from bitrise env - [@f-meloni]

# 9.1.4

- Use new env `BITBUCKET_REPO_FULL_NAME` in bitbucket pipeline. - [@Soyn]
- Take commit hash from CI Source if available - [@f-meloni]

# 9.1.3

- Updates GitLab API to 10.x - [@awgeorge]

# 9.1.2

- Add retry handling for API requests - [@jtreanor]

# 9.1.1

- Fixes TS declarations - [@orta]
- Fix Github Actions documentation - [@ravanscafi]
- Improve Performance by Caching BitBucket Cloud Commits - [@hellocore]
- Add compliment message to comment template on Bitbucket Cloud - [@hellocore]
- Add option to set custom icon in messages - [@rohit-gohri]

# 9.1.0

- Expose BitBucketServerAPI - [@NMinhNguyen]

# 9.0.3

- Add support OAuth for BitBucket Cloud - [@hellocore]
- Allow `handleResults` to be called without a `git` object - [@jtreanor]

# 9.0.2

- Fix for the GitLab dependency making danger not load - [@f-meloni]

# 9.0.1

- Fixed incorrect main comment template on Bitbucket Cloud - [@hellocore]

# 9.0.0

- Add BitBucket Cloud & BitBucket Pipelines support - [@hellocore]
- Add GitLab missing states - [@f-meloni]
- Fixes incorrect slug for builds from forks on Codefresh - [@stevenp]

# 8.0.0

- Adds GitLab & GitLab CI support - [@notjosh], [@bigkraig], [@jamime]
- Add support for AppCenter - [@mrndjo]

# 7.1.4

- Un-hardcodes the repo in `danger.github.utils.createOrUpdatePR`- [@ds300]

# 7.1.3

- Cleans up the declarations a little bit - [@orta]
- Adds support for [Codefresh CI](https://codefresh.io) - [@stevenp]

# 7.1.2

- Update ts-jest to 24.0.2 - [@friederbluemle]
- Adds a fix for the default name of Danger in status - [@orta]
- Adds `danger.git.fileMatch.getKeyedPaths()`, providing more convenient access to paths. This replaces
  `fileMatch.tap()` and `fileMatch.debug()`.

  ```ts
  const components = fileMatch("components/**/*.js", "!**/*.test.js")
  const componentTests = fileMatch("!**/*.test.js")

  if (components.edited && !componentTests.edited) {
    warn(
      [
        "This PR modified some components but none of their tests. <br>",
        "That's okay so long as it's refactoring existing code. <br>",
        "Affected files: ",
        components.getKeyedPaths().edited.join(", "),
      ].join("")
    )
  }
  ```

  This makes it much simpler to compose a collection of file checks - [@paulmelnikow]

# 7.1.0

- Adds Chainsmoker, and expands the Danger DSL with the addition of `danger.git.fileMatch`.

  ```ts
  const documentation = danger.git.fileMatch("**/*.md")
  const packageJson = danger.git.fileMatch("package.json")
  const lockfile = danger.git.fileMatch("yarn.lock", "package-lock.json")

  if (documentation.edited) {
    message("Thanks - We :heart: our [documentarians](http://www.writethedocs.org/)!")
  }

  if (packageJson.modified && !lockfile.modified) {
    warn("This PR modified package.json, but not the lockfile")
  }
  ```

  This makes it much simpler to compose a collection of file checks - [@paulmelnikow]

# 7.0.19

- Taken a stab at trying to make the commit status summary to feel better in both Danger & Peril [@orta], [@dblandin]

# 7.0.18

- Adds a CLI option `--failOnErrors` so that you can force `danger ci` to return a failed exit code on any `fail`s in a
  Dangerfile [@f-meloni]

# 7.0.17

- Send different build update keys based on the id on Bitbucket [@f-meloni]

# 7.0.16

- Add support for CodeBuild CI source [@sharkysharks]

# 7.0.15

- Enable Danger runs with different DangerIDs to post separate statuses [@randak]
- Docs: fix typo - [@hiroppy]
- Fixed: isCI check for Codeship - [@msteward]

# 7.0.14

- Fixed: Crash on BitbucketServer when the change type is unknown - [@f-meloni]
- Add `linesOfCode` in `GitDSL` - [@ninjaprox]
- Docs: document GitHubMergeRef type - [@nornagon]

# 7.0.13

- Adds some Debug logs for babel transformation - [@orta]

# 7.0.12

- Support multi-line import/require statements in Dangerfiles & possibly fix source-mapping for errors - [@fbartho]

# 7.0.11

- Return the DangerResults meta after sorting and merging operations - [@f-meloni]
- Make bitbucket generated signature less aggressive - [@f-meloni]

# 7.0.9

- Updates the import for octokit at the top of the danger.d.ts - [@orta]

# 7.0.8

- Handles the previews API correctly - [@orta]

# 7.0.7

- Removed `vm2` from Danger, it's not being used in Peril now - [@orta]
- `danger pr` with `--json` or --js` now don't require a Dangerfile to be present - [@orta]

# 7.0.5

- Remove dead links to example danger files. - [@stevemoser]
- Allow danger-pr to work also on Bitbucket Server - [@f-meloni]
- Fix for nulls in modified_files - [@orta]
- Use new APIs in OctoKit - [@orta]

# 7.0.4

- More fixes for `GITHUB_URL` instead of just `DANGER_GITHUB_URL` for GitHub Enterprise. - [@Aghassi]

# 7.0.3

- Lets you use `GITHUB_URL` instead of just `DANGER_GITHUB_URL` for GitHub Enterprise. - [@Aghassi]

# 7.0.2

- Fix issue where the PR command could not be run with a GitHub Enterprise URL.
- Specify filename when loading Babel options. Fixes [#664](https://github.com/danger/danger-js/issues/664)
  ([#804](https://github.com/danger/danger-js/pull/804)) - [@NMinhNguyen]
- Running Danger on GitHub Actions now runs Danger from source code. Before that, Danger on GitHub Actions is stuck at
  v5.0.0-beta-24. [@dtinth](https://github.com/danger/danger-js/pull/810)

# 7.0.1

- Make use of GitHub Checks optional and disabled by default, pass `--use-github-checks` to enable.
  [@cysp](https://github.com/danger/danger-js/pull/798)

# 7.0.0

- Updates `@octokit/rest` to v16.x.x - this is a **major** semver change on their end, which I know it breaks some of
  Artsy/Danger's Peril Dangerfiles, so it's possible that it could break your Dangerfiles too. How do you know?

  Roughly, if you have any code that uses `danger.github.api` then it's very possible that you need to update your code.

  There are update notes [here](https://github.com/octokit/rest.js/releases/tag/v16.0.1), but if you're using TypeScript
  then it'll raise the issues at a type-check level. Note, that this version may cause issues if you are using GitHub
  Enterprise, you can get [updates here](https://github.com/danger/danger-js/issues/797).

# 6.1.13

- Allow sub-processes to pass their own name an href so that it doesn't say made by Danger JS [@orta]

  This is done by extending the `DangerResults` object passed back to Danger JS, by adding a meta section to the JSON:

  ```json
  {
    "markdowns": [],
    "fails": [],
    "warnings": [],
    "messages": [],
    "meta": {
      "runtimeHref": "https://mysite.com",
      "runtimeName": "My Danger Runner"
    }
  }
  ```

  `"meta"` is optional, and will fall back to the DangerJS one.

- Removed a dependency (voca) now that we're using TypeScript and have access to .includes [@orta]

# 6.1.12

- Fix issue with detecting Babel if `babel-core` is installed - [@sajjadzamani]

# 6.2.0

- Fix detection of GitHub Actions event types [@cysp]

# 6.1.9

- Add commit ID to the comment footer [danger/danger-js#168] - [@randak]
- Add support for `COPY` change type to fix a BitBucket Server regression in
  [danger/danger-js#764](https://github.com/danger/danger-js/pull/764) - [@sebinsua]
- Add support for older Babel versions (prior 7) [@sajjadzamani]

# 6.1.8

- Revert removal of implicit `<p>` tag from [danger/danger-js#754](https://github.com/danger/danger-js/pull/754) and add
  distinction depending on containing markdown or not - [@hanneskaeufler]

# 6.1.7

- Update comment instead deleting, if it has replies (BitBucket Server) [@langovoi]
- Fix BitBucket Server GitDSL [@langovoi]
- Add support of paged APIs of BitBucket Server [@langovoi]

# 6.1.6

- Adds a CLI flag for custom Danger Runners to be able to request a URL to a JSON file instead of receiving the entire
  DSL as a big JSON dump. We're exploring using this in Danger Swift with
  [danger/swift#108](https://github.com/danger/swift/issues/108) - [@orta]

# 6.1.5

- Adds `html_url` to the PR JSON declaration - [@orta]
- Adds a way for a sub-process to tell danger-js that it wants a copy of the DSL. This is a potential fix for when you
  have a process that might not be ready to grab the DSL instantly from danger-js. The subprocess can print the message
  `danger://send-dsl` to stdout and danger-js will re-send the DSL via STDIN.
  [danger/swift#108](https://github.com/danger/swift/issues/108). - [@orta]
- Allows a FakeCI to get a FakePlatform, should fix [#767](https://github.com/danger/danger-js/issues/767) - [@orta]

# 6.1.4

- Fix `GitJSONDSL` and `diffForFile` for BitBucket Server - [@langovoi]

# 6.1.3

- Add support for personal tokens of BitBucket Server - [@langovoi]
- Ships a command `danger-js` which means other languages could also use the command danger and they won't conflict with
  the JS version - [@orta]

# 6.1.2

- Checks for the JSON results file reported by a subprocess before accessing it - [@orta]

# 6.1.1

- Improves debug logging, messaging on CI about status updates - [@orta]
- Better detection of json results: {} from a sub-process - [@orta]
- CLI Args are actually passed to subprocess instead of an empty object - [@orta]
- Fix Netlify integration when repo url includes an access token - [@imorente]

# 6.1.0

- Add CI integration for Netlify - [@imorente]

# 6.0.7

- Removes an accidental import - [@orta]

# 6.0.6

- Adds an internal flag for disabling checks support when being controller by Peril - [@orta]

# 6.0.5

- Fix `danger pr` - [@orta]

# 6.0.4

- Fix GitHub checks API payload - [@pveyes]

# 6.0.3

- Fix passing stdout from the sub-process back to the user - [@orta]
- Fix handling a `"pending"` status update properly using Bitbucket API - [@sgtcoolguy]
- Fix #614 - Posting status updates to Github using issue workflow broken - [@sgtcoolguy]
- Fix vertical alignment in GitHub issue template - [@patrickkempff]

# 5.0.1, err. 6.0.0

- Hah, my computer ran out opf power mid-deploy, and now I have to ship another build to make sure the brew versions of
  Danger JS are set up correctly. - orta

- Hah, I managed to run the same 'deploy major' command instead. So... Happy v6! - orta

# 5.0.0

_No breaking changes_ - I'm just bumping it because it's a lot of under-the-hood work, and I've not been able to test it
thoroughly in production.

This release bring support for GitHub actions. It does this merging in some of the responsibilities that used to live
inside Peril into Danger.

Notes about Danger JS:

- Adds support for running remote GitHub files via the `--dangerfile` argument. It supports urls like:
  `orta/peril-settings/file.ts` which grabs `file.ts` from `orta/peril-settings`.
- Adds support for taking a GitHub Actions event JSON and exposing it in the `default export` function in the same way
  that Peril does it.
- Adds a GitHubActions CI provider - it declares that it can skip the PR DSL so that Danger can also run against
  issues/other events
- Handle remote transpilation of the initial Dangerfile correctly
- Adds support for not include a tsconfig for typescript projects, danger will use the default config if it can't find
  one in your project
- Hardcodes the GitHub Actions userID into danger ( blocked by
  https://platform.github.community/t/obtaining-the-id-of-the-bot-user/2076 )
- Allows running with a simplified DSL when running on a GitHub action that isn't a PR
- Use new env vars for GitHub Actions

There is now 2 ways for a subprocess to communicate to Danger JS - prior to 5.x it was expected that a subprocess would
pass the entire JSON results back via STDOUT to the host Danger JS process, but sometimes this was unreliable. Now a
subprocess can pass a JSON URL for Danger JS by looking in STDOUT for the regex `/danger-results:\/\/*.+json/`.

There is now a JSON schema for both directions of the communication for sub-processes:

- The data Danger sends to the subprocess:
  [`source/danger-incoming-process-schema.json`](source/danger-incoming-process-schema.json)
- The data Danger expects from the subprocess:
  [`source/danger-outgoing-process-schema.json`](source/danger-outgoing-process-schema.json)

This can be used for language DSL generation and/or formal verification if you're interested. Or, for just feeling
completely sure about what is being sent to your process without diving into the Danger JS codebase.

Also, `danger pr` now accepts a `--process` arg.

# 4.4.9

- Add logic for "DANGER_DISABLE_TRANSPILATION" env [@markelog]
- Jenkins: Respect `CHANGE_URL`/`CHANGE_ID` for GitHub and BitBucket Server [@azz]
- Docs: Guides - Update link to apollo-client dangerfile.ts example [@andykenward]
- Fix crash that may occur when no message is set on generic event [@flovilmart]
- Add support to proxy requests using `HTTP_PROXY` or `HTTPS_PROXY` environment variables [@steprescott]

# 4.4.0-7

- Supports installation using Homebrew [@thii]

# 4.3.x

- Some experimental beta builds which didn't turn out very useful

# 4.2.1

- Adds a fallback to `GITHUB_TOKEN` if it's in the ENV - orta
- There was some versioning faffing going on

# 4.1.0

- Adds the ability to send a PR from a Dangerfile easily.

  ```ts
  import { danger } from "danger"

  export default async () => {
    // This is a map of file to contents for things to change in the PR
    const welcomePR = {
      LICENSE: "[the MIT license]",
      "README.md": "[The README content]",
    }

    // Creates a new branch called `welcome`, from `master`. Creates a commit with
    // the changes above and the message "Sets up ...". Then sends a PR to `orta/new-repo`
    // with the title "Welcome to ..." and the body "Here is ...".
    await danger.github.utils.createOrUpdatePR(
      {
        title: "Welcome to [org]",
        body: "Here is your new repo template files",
        owner: "orta",
        repo: "new-repo",
        baseBranch: "main",
        newBranchName: "welcome",
        commitMessage: "Sets up the welcome package",
      },
      welcomePR
    )
  }
  ```

  OK, so this one is cool. This function will create/update an existing PR. You pass in a config object that defines;
  the commit, the branch and the PR metadata and then this function will go and set all that up for you.

  The second argument is a fileMap, this is an object like `{ "README.md": "[the content]" }` and it defines what files
  should change in the commit. The files are completely changed to the content in the fileMap, so if you're making a
  single line change - you need to submit the enfile file.

  This is all based on my module
  [memfs-or-file-map-to-github-branch](https://www.npmjs.com/package/memfs-or-file-map-to-github-branch) so if you need
  a set of lower level APIs for PR/branch needs, `import` that and use it. - [@orta]

# 4.0.1

- Fixed a bug where Danger would fail to update status when there are no failures or messages [@johansteffner]
- Fixed a bug where Danger was throwing an error when removing any existing messages [@stefanbuck]

# 4.0.0

- Updates Danger's runtime to work with Babel 7 - [@adamnoakes]

  **Breaking:** 3.9.0 was the last version to support inline transpilation via Babel 6. Danger doesn't specify babel in
  its dependencies, so this warning won't show anywhere else.

# 3.9.0

- Adds CI integration for Concourse - [@cwright017]

# 3.8.9

- Adds debug logs to the vm2 runner used in Peril - [@orta]

# 3.8.5 - 3.8.8

- Adds a function to handle creating or adding a label on a PR/Issue. Works with both Danger and Peril:
  `danger.github.createOrAddLabel` - [@orta]

# 3.8.4

- Exposes some internals on module resolution to Peril - [@orta]

# 3.8.3

- Fix bitbucket error when trying to obtain a response json when the response code is 204 (which means that there is no
  response).
- Fix bitbucket link of the PR status, so it opens the web version of the PR, pointing to the Danger comment
  [646](https://github.com/danger/danger-js/pull/646) - [@acecilia](https://github.com/acecilia)
- Adapt emoji for Bitbucket server to fix "Database error has occurred"
  [645](https://github.com/danger/danger-js/pull/645) - [@acecilia](https://github.com/acecilia)

# 3.8.2

- Use the Peril Bot ID for the comment lookup checks - [@orta]

# 3.8.1

- Adds additional logging to handleResultsPostingToPlatform - [@ashfurrow]

# 3.8.0

- Fixes a crash if lodash isn't a transitive dependency in your node_modules - [@orta]
- Using the Checks API will now post a summary comment on a PR - [@orta]

# 3.7.20

- Logging / verification improvements for the subprocess - [@orta]

# 3.7.19

- Convert the `exec` in `danger local` to a `spawn` hopefully unblocking large diffs from going through it -
  [@joshacheson][@orta]

# 3.7.18

- Report the error in a commit status update when in verbose - [@orta]

# 3.7.17

- Improvements to PR detection on Team City - [@markelog]

# 3.7.16

- More work on `danger.github.utils.createUpdatedIssueWithID`. - [@orta]

# 3.7.15

- Turns on the strict mode in the typescript compiler, this only gave build errors, so I was basically there anyway.
  This is so that the type defs will always pass inside environments where strict is already enabled. - [@orta]

- Updates to TypeScript 2.9. - [@orta]

# 3.7.14

- Minor refactoring in GitHubUtils to allow Peril to re-create some of the util functions - [@orta]

# 3.7.13

- Updates type declarations to use top-level exports instead of a module augmentation - [@DanielRosenwasser]
- Bug fixes for `danger.github.utils.createUpdatedIssueWithID` - [@orta]

# 3.7.2-12

- Improved debugging when using the GitHub OctoKit - [@orta]
- Added `danger.github.utils.createUpdatedIssueWithID` which can be used to have danger continually update a single
  issue in a repo, for example:

  ```ts
  await danger.github.utils.createUpdatedIssueWithID("TestID", "Hello World", {
    title: "My First Issue",
    open: true,
    repo: "sandbox",
    owner: "PerilTest",
  })
  ```

  Will first create, then update that issue with a new body. - [@orta]

# 3.7.1

- Improve checks support for Danger - orta

# 3.7.0

- Adds support for the GH Checks API.

  This brings some interesting architectural changes inside Danger, but more important to you dear reader, is that using
  the Checks API has some API restrictions. This makes in infeasible to re-use the user access token which we've
  previously been recommending for setup.

  Instead there are two options:

  - Use a GitHub app owned by Danger: https://github.com/apps/danger-js
  - Use your own GitHub app.

  The security model of the GitHub app means it's totally safe to use our GitHub app, it can only read/write to checks
  and has no access to code or organizational data. It's arguably safer than the previous issue-based comment.

  To use it, you need to hit the above link, install the app on the org of your choice and then get the install ID from
  the URL you're redirected to. Set that in your CI's ENV to be `DANGER_JS_APP_INSTALL_ID` and you're good to go.

  If you want to run your own GitHub App, you'll need to set up a few ENV vars instead:

  - `DANGER_GITHUB_APP_ID` - The app id, you can get this from your app's overview page at the bottom
  - `DANGER_GITHUB_APP_PRIVATE_SIGNING_KEY` - The whole of the private key as a string with `\n` instead of newlines
  - `DANGER_GITHUB_APP_INSTALL_ID` - The installation id after you've installed your app on an org

  Checks support is still a bit of a WIP, because it's a whole new type of thing. I don't forsee a need for Danger to be
  deprecating the issue based commenting (we use that same infra with bitbucket).

  So now there are three ways to set up communications with GitHub, I'm not looking forwards to documenting that.

  [@orta]

- JSON diffs use the JSON5 parser, so can now ignore comments in JSON etc [@orta]
- Allows the synchronous execution of multiple dangerfiles in one single "danger run".

  Not a particularly useful feature for Danger-JS, but it means Peril can combine many runs into a single execution
  unit. This means people only get 1 message. [@orta]

# 3.6.6

- Updates vm2 to be an npm published version [@orta]

# 3.6.5

- Fix setting the status url on bitbucket [@orta]
- Adds more logs to `danger process` [@orta]

# 3.6.4

- Fix running Danger on issues with no comments for real [@mxstbr]

# 3.6.3

- Fix running Danger on issues with no comments [@mxstbr]

# 3.6.2

- Automatically rate limit concurrent GitHub API calls to avoid hitting GitHub rate limits [@mxstbr]

# 3.6.1

- Catch the github api error thrown from @octokit/rest [@Teamop]
- Replace preview media type of github pull request reviews api [@Teamop]
- Add support for [Screwdriver CI](http://screwdriver.cd) [@dbgrandi]

# 3.6.0

- A Dangerfile can return a default export, and then Danger will handle the execution of that code [@orta]
- Changes the order of the text output in verbose, or when STDOUT is the only option [@orta]
- Prints a link to the comment in the build log [@orta]

## 3.5.0 - 3.5.1

- Fixed a bug where Danger posts empty main comment when it have one or more inline comments to post [@codestergit]
- fix bug when commiting .png files on BitBucket [@Mifi]
- Adds support for inline comments for bitbucket server. [@codestergit]

## 3.4.7

- Update dependencies [@orta]

## 3.4.6

- Fixed Babel 7 breaking due to invalid sourceFileName configuration [@kesne]

## 3.4.5

- Don't print error for commit status when there was no error [@sunshinejr]

## 3.4.4

- Fixed a bug where Danger would get access to _all_ inline comments, thus deleting comments posted by other people
  [@sunshinejr]

## 3.4.3

- Fixed a bug where updating multiple inline comments caused a Javascript error [@sunshinejr]

## 3.4.2

- Improving reporting when multiple violations are o nthe same line of a file [@sunshinejr]

## 3.4.1

- Protection against nulls in the inline comment data [@orta]

## 3.4.0

- Adds support for inline comments when using GitHub.

  This is one of those "massive under the hood" changes, that has a tiny user DSL surface. From this point onwards
  `fail`, `warn`, `message` and `markdown` all take an extra two optional params: `file?: string` and `line?: number`.

  Adding `file` and `line` to the call of any exported communication function will trigger one of two things:

  - Danger will create a new comment inline inside your PR with your warning/message/fail/markdown
  - Danger will append a in the main Danger comment with your warning/message/fail/markdown

  Inline messages are edited/created/deleted with each subsequent run of `danger ci` in the same way the main comment
  does. This is really useful for: linters, test runners and basically anything that relies on the contents of a file
  itself.

  If you're using `danger process` to communicate with an external process, you can return JSON like:

  ```json
  {
    "markdowns": [
      {
        "file": "package.swift",
        "line": 3,
        "message": "Needs more base"
      }
    ]
    // [...]
  }
  ```

  -- [@sunshinejr]

- Adds a data validation step when Danger gets results back from a process . [@orta]

## 3.3.2

- Adds support for TeamCity as a CI provider. [@fwal]

## 3.3.1

- Fixed Babel 7 breaking because of sourceFileName being defined wrong. [@happylinks]

## 3.3.0

- Fix `committer` field issue - missing in Stash API by using commit author instead. [@zdenektopic]
- Adds a new command: `reset-status`

  This command is for setting the CI build status in advance of running Danger. If your Danger build relies on running
  tests/linters, then you might want to set the PR status (the red/green/yellow dots) to pending at the start of your
  build. You can do this by running `yarn danger reset-status`.

  [@mxstbr]

## 3.2.0

- Add BitBucket Server support.

  To use Danger JS with BitBucket Server: you'll need to create a new account for Danger to use, then set the following
  environment variables on your CI:

  - `DANGER_BITBUCKETSERVER_HOST` = The root URL for your server, e.g. `https://bitbucket.mycompany.com`.
  - `DANGER_BITBUCKETSERVER_USERNAME` = The username for the account used to comment.
  - `DANGER_BITBUCKETSERVER_PASSWORD` = The password for the account used to comment.

  Then you will have a fully fleshed out `danger.bitbucket_server` object in your Dangerfile to work with, for example:

  ```ts
  import { danger, warn } from "danger"

  if (danger.bitbucket_server.pr.title.includes("WIP")) {
    warn("PR is considered WIP")
  }
  ```

  The DSL is fully fleshed out, you can see all the details inside the [Danger JS Reference][ref], but the summary is:

  ```ts
  danger.bitbucket_server.
    /** The pull request and repository metadata */
    metadata: RepoMetaData
    /** The related JIRA issues */
    issues: JIRAIssue[]
    /** The PR metadata */
    pr: BitBucketServerPRDSL
    /** The commits associated with the pull request */
    commits: BitBucketServerCommit[]
    /** The comments on the pull request */
    comments: BitBucketServerPRActivity[]
    /** The activities such as OPENING, CLOSING, MERGING or UPDATING a pull request */
    activities: BitBucketServerPRActivity[]
  ```

  You can see more in the docs for [Danger + BitBucket Server](http://danger.systems/js/usage/bitbucket_server.html).

  -- [@azz]

- Don't check for same user ID on comment when running as a GitHub App. [@tibdex]

## 3.1.8

- Improvements to the Flow definition file. [@orta]
- Improve path generator for danger-runner. [@Mifi]
- Update the PR DSL to include bots. [@orta]
- Add utility function to build tables in Markdown [@keplersj]

## 3.1.7

- Minor error reporting improvements. [@orta]

## 3.1.6

- Move more code to only live inside functions. [@orta]

## 3.1.5

- Fix --base options for danger local. [@peterjgrainger]
- Fix a minor typo in Semaphore CI setup. [@hongrich]
- Fix for capitalized Dangerfiles in CI environment. [@wizardishungry]
- Fix `danger local` crashing when comparing master to HEAD with no changes. [@orta]

## 3.1.4

- Register danger-runner as a package binary. [@urkle]

## 3.1.2-3.1.3

- Peril typings to the Danger DSL. [@orta]
- Reference docs updates for the website. [@orta]

## 3.1.1

- Allows `danger runner` (the hidden command which runs the process) to accept unknown command flags (such as ones
  passed to it via `danger local`.) - [@adam-moss]/[@orta]

## 3.1.0

- Adds a new command `danger local`.

  This command will look between the current branch and master and use that to evaluate a dangerfile. This is aimed
  specifically at tools like git commit hooks, and for people who don't do code review.

  `danger.github` will be falsy in this context, so you could share a dangerfile between `danger local` and `danger ci`.

  When I thought about how to use it on Danger JS, I opted to make another Dangerfile and import it at the end of the
  main Dangerfile. This new Dangerfile only contains rules which can run with just `danger.git`, e.g. CHANGELOG/README
  checks. I called it `dangerfile.lite.ts`.

  Our setup looks like:

  ```json
  "scripts": {
    "prepush": "yarn build; yarn danger:prepush",
    "danger:prepush": "yarn danger local --dangerfile dangerfile.lite.ts"
    // [...]
  ```

You'll need to have [husky](https://www.npmjs.com/package/husky) installed for this to work. - [@orta]

- STDOUT formatting has been improved, which is the terminal only version of Danger's typical GitHub comment style
  system. It's used in `danger pr`, `danger ci --stdout` and `danger local`. - [@orta]
- Exposed a get file contents for the platform abstraction so that Peril can work on many platforms in the future -
  [@orta]

### 3.0.5

- Added support for Bitrise as a CI Provider - [@tychota]
- Nevercode ENV var fixes - [@fbartho]

### 3.0.4

- Paginate for issues - [@orta]

### 3.0.3

- Added support for Nevercode.io as a CI Provider - [@fbartho]

### 3.0.2

- Don't log ENV vars during a run - thanks @samdmarshall. - [@orta]

### 3.0.1

- Bug fixes and debug improvements. If you're interested run danger with `DEBUG="*" yarn danger [etc]` and you'll get a
  _lot_ of output. This should make it much easier to understand what's going on. - [@orta]

### 3.0.0

- Updates to the CLI user interface. Breaking changes for everyone.

  **TLDR** - change `yarn danger` to `yarn danger ci`.

  Danger JS has been fighting an uphill battle for a while with respects to CLI naming, and duplication of work. So, now
  it's been simplified. There are four user facing commands:

  - `danger init` - Helps you get started with Danger
  - `danger ci` - Runs Danger on CI
  - `danger process` - Like `ci` but lets another process handle evaluating a Dangerfile
  - `danger pr` - Runs your local Dangerfile against an existing GitHub PR. Will not post on the PR

  This release deprecates running `danger` on it's own, so if you have `yarn danger` then move that be `yarn danger ci`.

  Each command name is now much more obvious in it intentions, I've heard many times that people aren't sure what
  commands do and it's _is_ still even worse in Danger ruby. I figure now is as good a time as any a good time to call
  it a clean slate.

  On a positive note, I gave all of the help screens an update and tried to improve language where I could.

* [@orta]

### 2.1.9-10

- Fix to `danger pr` and `danger` infinite looping - [@orta]

### 2.1.8

- Add a note in `danger pr` if you don't have a token set up - [@orta]
- Bunch of docs updates - [@orta]

### 2.1.7

- Fix Codeship integration - [@caffodian]
- Updates documentation dependencies - [@orta]
- Fixes to running `danger` with params - [@orta]
- Fixes for `danger pr` not acting like `danger` WRT async code - [@orta]
- Fixes `tsconfig.json` parse to be JSON5 friendly - [@gantman]
- Fixes for `danger.github.thisPR` to use the base metadata for a PR, I'm too used to branch workflows - [@orta]

### 2.1.6

- Updates dependencies - [@orta]
- Link to the build URL if Danger can find it in the CI env - [@orta]
- Removes the "couldn't post a status" message - [@orta]

### 2.1.5

- The TS compiler will force a module type of commonjs when transpiling the Dangerfile - [@orta]

### 2.1.4

- Adds a CLI option for a unique Danger ID per run to `danger` and `danger process`, so you can have multiple Danger
  comments on the same PR. - [@orta]

### 2.1.1 - 2.1.2 - 2.1.3

- Fixes/Improvements for `danger init` - [@orta]

### 2.1.0

- Adds a new command for getting set up: `danger init` - [@orta]
- Fix double negative in documentation. [@dfalling]
- Fix `gloabally` typo in documentation. [@dfalling]

### 2.0.2 - 2.0.3

- Adds a warning when you try to import Danger when you're not in a Dangerfile - [@orta]
- Exports the current process env to the `danger run` subprocess - [@orta]

### 2.0.1

- Potential fixes for CLI sub-commands not running when packaging danger - [@orta]

### 2.0.0

- Fixes the `danger.js.flow` fix to handle exports correctly, you _probably_ need to add
  `.*/node_modules/danger/distribution/danger.js.flow` to the `[libs]` section of your settings for it to work though -
  [@orta]

### 2.0.0-beta.2

- Fixes a bug with `danger.github.utils` in that it didn't work as of b1, and now it does :+1: - [@orta]
- Ships a `danger.js.flow` in the root of the project, this may be enough to support flow typing, thanks to [@joarwilk]
  and [flowgen](https://github.com/joarwilk/flowgen) - [@orta]

### 2.0.0-beta.1

- Converts the command `danger` (and `danger run`) to use `danger process` under the hood. What does this do?

  - Dangerfile evaluation is in a separate process, run without a vm sandbox. This fixes the async problem which we
    created `schedule` for. Previously, any async work in your Dangerfile needed to be declared to Danger so that it
    knew when all of the work had finished. Now that the running happens inside another process, we can use the
    `on_exit` calls of the process to know that all work is done. So, _in Danger_ (not in Peril) async code will work
    just like inside a traditional node app.

  - Makes `danger process` a first class citizen. This is awesome because there will be reliable support for other
    languages like [danger-swift], [danger-go] and more to come.

  - The `danger process` system is now codified in types, so it's really easy to document on the website.

- Adds a `--js` and `--json` option to `danger pr` which shows the output in a way that works with `danger process`.
  This means you can preview the data for any pull request.

./[@orta]

### 2.0.0-alpha.20

Moves away from vm2 to a require-based Dangerfile runner. This removes the sandboxing aspect of the Dangerfile
completely, but the sandboxing was mainly for Peril and I have a plan for that.

https://github.com/danger/peril/issues/159

I would like to move the main parts of Danger JS to also work like `danger process`, so I'll be continuing to work as a
alpha for a bit more. One interesting side-effect of this could be that I can remove `schedule` from the DSL. I've not
tested it yet though. Turns out this change is _real_ hard to write tests for. I've made #394 for that.

./[@orta]

### 2.0.0-alpha.18 - 19

- Moves internal methods away from Sync to avoid problems when running in Peril - [@ashfurrow]
- Passes through non-zero exit codes from `danger process` runs - [@ashfurrow]

### 2.0.0-alpha.17

- Improve CircleCI PR detection

### 2.0.0-alpha.16

Some UX fixes:

- Don't show warnings about not setting a commit status (unless in verbose) - [@orta]
- Delete duplicate Danger message, due to fast Peril edits - [@orta]
- Show Peril in the commit status if inside Peril, not just Danger - [@orta]
- [internal] Tightened the typings on the commands, and abstracted them to share some code - [@orta]

### 2.0.0-alpha.15

- Updates `diffForFile`, `JSONPatchForFile`, and `JSONDiffForFile` to include created and removed files - #368 -
  [@bdotdub]

### 2.0.0-alpha.14

- Adds a blank project generated in travis 8 to test no-babel or TS integration - [@orta]
- Improvements to `danger process` logging, and build fails correctly #363 - [@orta]

### 2.0.0-alpha.13

- Improve the error handling around the babel API - #357 - [@orta]
- Move back to the original URLs for diffs, instead of relying on PR metadata - [@orta]
- Updates the types for `schedule` to be more accepting of what it actually takes - [@orta]

### 2.0.0-alpha.12

- Fixed #348 invalid json response body error on generating a diff - felipesabino
- Potential fix for ^ that works with Peril also - [@orta]

### 2.0.0-alpha.11

- Doh, makes the `danger process` command actually available via the CLI - [@orta]

### 2.0.0-alpha.10

- Adds a `danger process` command, this command takes amn argument of a process to run which expects the Danger DSL as
  JSON in STDIN, and will post a DangerResults object to it's STDOUT. This frees up another process to do whatever they
  want. So, others can make their own Danger runner.

  An example of this is [Danger Swift][danger-swift]. It takes a [JSON][swift-json] document via [STDIN][swift-stdin],
  [compiles and evaluates][swift-eval] a [Swift file][swift-dangerfile] then passes the results back to `danger process`
  via [STDOUT][swift-stdout].

  Another example is this simple Ruby script:

  ```ruby
    #!/usr/bin/env ruby

  require 'json'
  dsl_json = STDIN.tty? ? 'Cannot read from STDIN' : $stdin.read
  danger = JSON.parse(dsl_json)
  results = { warnings: [], messages:[], fails: [], markdowns: [] }

  if danger.github.pr.body.include? "Hello world"
    results.messages << { message: "Hey there" }
  end

  require 'json'
  STDOUT.write(results.to_json)
  ```

  Which is basically Ruby Danger in ~10LOC. Lols.

  This is the first release of the command, it's pretty untested, but [it does work][swift-first-pr]. - [@orta]

[danger-swift]: https://github.com/danger/danger-swift
[swift-json]: https://github.com/danger/danger-swift/blob/master/fixtures/eidolon_609.json
[swift-stdin]:
  https://github.com/danger/danger-swift/blob/1576e336e41698861456533463c8821675427258/Sources/Runner/main.swift#L9-L11
[swift-eval]:
  https://github.com/danger/danger-swift/blob/1576e336e41698861456533463c8821675427258/Sources/Runner/main.swift#L23-L40
[swift-dangerfile]:
  https://github.com/danger/danger-swift/blob/1576e336e41698861456533463c8821675427258/Dangerfile.swift
[swift-stdout]:
  https://github.com/danger/danger-swift/blob/1576e336e41698861456533463c8821675427258/Sources/Runner/main.swift#L48-L50
[swift-first-pr]: https://github.com/danger/danger-swift/pull/12

### 2.0.0-alpha.9

- Uses the Babel 7 alpha for all source compilation with JS, Flow+JS and TS. This worked without any changes to our
  internal infra which is pretty awesome. All TS tests passed. Babel 7 is still in alpha, but so is Danger 2.0 - so I'm
  happy to keep Danger in a pretty long alpha, till at least Babel 7 is in beta.

  It also still supports using TypeScript via the "`typescript"` module, if you have that installed. - [@orta]

- `danger.github.thisPR` now uses the PR's head, not base - [@orta]

### 2.0.0-alpha.8

- Uses the GitHub `diff_url` instead of the `diff` version header, as it conflicted with Peril - [@orta]
- Handle exceptions in Dangerfile and report them as failures in Danger results - [@macklinu]

### 2.0.0-alpha.6-7

- Expose a Promise object to the external GitHub API - [@orta]

### 2.0.0-alpha.4-5

- Allow running a dangerfile entirely from memory using the `Executor` API - [@orta]

### 2.0.0-alpha.2-3

- Removes the `jest-*` dependencies - [@orta]

### 2.0.0-alpha.1

- Support [a vm2](https://github.com/patriksimek/vm2) based Dangerfile runner as an alternative to the jest
  infrastructure. There are a few main reasons for this:

  - I haven't been able to completely understand how Jest's internals work around all of the code-eval and pre-requisite
    setup, which has made it hard to work on some more complex Peril features.

  - Jest releases are every few months, personally I love this as a user of Jest, as an API consumer it can be difficult
    to get changes shipped.

  - The fact that both Danger/Jest make runtime changes means that you need to update them together

  - I have commit access to vm2, so getting changes done is easy

  I like to think of it as having gone from Jest's runner which is a massive toolbox, to vm2 which is a tiny toolbox
  where I'll have to add a bunch of new tools to get everything working.

  The _massive downside_ to this is that Danger now has to have support for transpiling via Babel, or from TypeScript
  unlike before, where it was a freebie inside Jest. Jest handled this so well. This means that a Dangerfile which used
  to "just work" with no config may not. Thus, IMO, this is a breaking major semver.

  Is it likely that you need to make any changes? So far, it seems probably not. At least all of the tests with
  Dangerfiles original from the older Jest runner pass with the new version.

  This is an alpha release, because it's knowingly shipped with some breakages around babel support, specifically:

  - Babel parsing of relative imports in a Dangerfile aren't working
  - Some of the features which require the `regeneratorRuntime` to be set up aren't working yet

  Those are blockers on a 2.0.0 release.

### 1.2.0

- Exposes an internal API for reading a file from a GitHub repo as `danger.github.utils.fileContents` - [@orta]

  Ideally this is what you should be using in plugins to read files, it's what Danger uses throughout the codebase
  internally. This means that your plugin/dangerfile doesn't need to rely on running on the CI when instead it could run
  via the GitHub API.

- Update prettier - [@orta]
- Removes dtslint as a dependency - sapegin/orta

### 1.1.0

- Support retrieve paginated pull request commit list - [@kwonoj]
- Add support for VSTS CI - [@mlabrum]
- Remove the DSL duplication on the `danger` export, it wasn't needed or used. - [@orta]
- Update to TypeScript 2.4.x - [@orta]
- Rename github test static_file to remove `:` from the filename to fix a checkout issue on windows - [@mlabrum]

### 1.0.0

Hello readers! This represents a general stability for Danger. It is mainly a documentation release, as it corresponds
to <http://danger.systems/js/> being generally available. I made the initial commit back in 20 Aug 2016 and now it's
30th June 2017. It's awesome to look back through the CHANGELOG and see how things have changed.

You can find out a lot more about the 1.0, and Danger's history on my
[Artsy blog post on the Danger 1.0](https://artsy.github.io/blog/2017/06/30/danger-one-oh-again/).

- Adds inline docs for all CI providers - [@orta]

### 0.21.1

- Use HTTP for the GitHub status check target URL - macklinu
- Correct some examples in node-app - clintam
- Add support for buddybuild CI - benkraus/clintam
- Add support for GithHub Apps API (no GET /user) - clintam

### 0.21.0

- Posts status reports for passing/failing builds, if the account for danger has access - [@orta]
- Adds prettier to the codebase - [@orta]
- Converts a bunch of Danger's dangerfile into a plugin -
  [danger-plugin-yarn](https://github.com/orta/danger-plugin-yarn) - [@orta]

This is my first non-trivial plugin, based on infrastructure from @macklinu. Plugins are looking great, you can get some
info at <https://github.com/macklinu/generator-danger-plugin>.

- Docs updates for the website - [@orta]

### 0.20.0

- Fix `danger pr` commands are not running on windows - kwonoj
- Fix broken link in getting started docs - frozegnome
- Do not delete comment written from user have same userid for danger - kwonoj
- Fix link to `jest` in getting started docs - palleas
- Fix yarn install instruction in getting started docs - palleas

### 0.19.0

- Update to Jest 20 - macklinu
- Change the danger.d.ts to use module exports instead of globals - [@orta]
- Render markdown inside `message()`, `warn()`, and `fail()` messages. - macklinu

An example:

```js
fail(`Missing Test Files:

- \`src/lib/components/artist/artworks/__tests__/index-tests.tsx\`
- \`src/lib/components/artwork_grids/__tests__/infinite_scroll_grid-tests.tsx\`
- \`src/lib/containers/__tests__/works_for_you-tests.tsx\`

If these files are supposed to not exist, please update your PR body to include "Skip New Tests".`)
```

Will result in:

<table>
  <thead>
    <tr>
      <th width="50"></th>
      <th width="100%" data-danger-table="true">Fails</th>
    </tr>
  </thead>
  <tbody>
<tr>
      <td>:no_entry_sign:</td>
      <td>Missing Test Files:

- `src/lib/components/artist/artworks/__tests__/index-tests.tsx`
- `src/lib/components/artwork_grids/__tests__/infinite_scroll_grid-tests.tsx`
- `src/lib/containers/__tests__/works_for_you-tests.tsx`

If these files are supposed to not exist, please update your PR body to include "Skip New Tests".

</td>
    </tr>
  </tbody>
</table>

### 0.18.0

- Adds `github.api`. This is a fully authenticated client from the [github](https://www.npmjs.com/package/github) npm
  module. - @orta

  An easy example of it's usage would be using Danger to add a label to your PR. Note that Danger will have the
  permissions for your account, so for OSS repos - this won't work.

  ```js
  danger.github.api.issues.addLabels({
    owner: "danger",
    repo: "danger-js",
    number: danger.github.pr.number,
    labels: ["Danger Passed"],
  })
  ```

  Yeah, that's a bit verbose, I agree. So, there's also `github.thisPR` which should simplify that. It aims to provide a
  lot of the values for the current PR to use with the API.

  ```js
  const github = danger.github
  github.api.issues.addLabels({ ...github.thisPR, labels: ["Danger Passed"] })
  ```

  You could use this API for a bunch of things, here's some quick ideas:

  - Request specific reviewers when specific files change (`api.pullRequests.createReviewRequest`)
  - Add a label for when something passes or fails (`api.issues.addLabels`)
  - Verifying if someone is in your org? (`api.orgs.checkMembership`)
  - Updating Project tickets to show they have a PR (`api.projects.updateProject`)

### 0.17.0

- [Enhancements to `danger.git.diffForFile()`](https://github.com/danger/danger-js/pull/223) - @namuol

  - Removed `diffTypes` second argument in favor of `result.added` and `result.removed`
  - Added `result.before` and `result.after` for easy access to full contents of the original & updated file
  - `danger.git.diffForFile` is now an `async` function

  #### TL;DR:

  ```js
  // In danger 0.16.0:
  const fullDiff = danger.git.diffForFile("foo.js")
  const addedLines = danger.git.diffForFile("foo.js", ["add"])
  const removedLines = danger.git.diffForFile("foo.js", ["del"])

  // In the latest version:
  const diff = await danger.git.diffForFile("foo.js")
  const fullDiff = diff.diff
  const addedLines = diff.added
  const removedLines = diff.removed
  const beforeFileContents = diff.before
  const afterFileContents = diff.after
  ```

- Update internal test fixture generation docs - namuol

### 0.16.0

- Adds a `diffTypes` option to `diffForFile` - alex3165
- Add Buildkite CI source - jacobwgillespie

### 0.15.0

- When a Dangerfile fails to eval, send a message to the PR - [@orta]

### 0.14.2

- Updated jest-\* dependencies to 19.x - [@orta]

  Updating the jest-\* dependencies seems to be exhibiting strange behavior in tests for windows if you update, and use
  windows, can you please confirm that everything is 👍

- Added type shapings to `JSONPatchForFile` - [@orta]
- Replaced deprecated `lodash.isarray` package with `Array.isArray` - damassi

### 0.14.1

- Moved `@types/chalk` from dependencies to devDependencies - [@orta]
- Killed some stray console logs - [@orta]
- Updated the danger.d.ts - [@orta]

### 0.14.0

- TypeScript Dangerfiles are now support in Danger - [@orta]

  We use TypeScript in Danger, and a lot of my work in Artsy now uses TypeScript (see:
  [JS2017 at Artsy](http://artsy.github.io/blog/2017/02/05/Front-end-JavaScript-at-Artsy-2017/#TypeScrip1t)), so I
  wanted to explore using TypeScript in Dangerfiles.

  This is built on top of Jest's custom transformers, so if you are already using Jest with TypeScript, then you can
  change the `dangerfile.js` to `dangerfile.ts` and nothing should need changing ( except that you might have new
  warnings/errors ) (_note:_ in changing this for Danger, I had to also add the `dangerfile.ts` to the `"exclude"`
  section of the `tsconfig.json` so that it didn't change the project's root folder.)

  This repo is now using both a babel Dangerfile (running on Circle CI) and a TypeScript one (running on Travis) to
  ensure that we don't accidentally break either.

- Created a new `danger.d.ts` for VS Code users to get auto-completion etc - [@orta]
- Added a two new `git` DSL functions: `git.JSONDiffForFile(filename)` and `git.JSONPatchForFile(filename)`.

  - `git.JSONPatchForFile`

    This will generate a rfc6902 JSON patch between two files inside your repo. These patch files are useful as a
    standard, but are pretty tricky to work with in something like a Dangerfile, where rule terseness takes priority.

  - `git.JSONDiffForFile`

    This uses `JSONPatchForFile` to generate an object that represents all changes inside a Dangerfile as a single
    object, with keys for the changed paths. For example with a change like this:

    ```diff
    {
      "dependencies": {
        "babel-polyfill": "^6.20.0",
     +  "chalk": "^1.1.1",
        "commander": "^2.9.0",
        "debug": "^2.6.0"
      },
    }
    ```

    You could become aware of what has changed with a Dangerfile in a `schedule`'d function like:

    ```js
    const packageDiff = await git.JSONDiffForFile("package.json")
    if (packageDiff.dependencies) {
      const deps = packageDiff.dependencies

      deps.added // ["chalk"],
      deps.removed // []
      deps.after // { "babel-polyfill": "^6.20.0", "chalk": "^1.1.1", "commander": "^2.9.0", "debug": "^2.6.0" }
      deps.before // { "babel-polyfill": "^6.20.0", "commander": "^2.9.0", "debug": "^2.6.0" }
    }
    ```

    The keys: `added` and `removed` only exist on the object if:

    - `before` and `after` are both objects - in which case `added` and `removed` are the added or removed keys
    - `before` and `after` are both arrays - in which case `added` and `removed` are the added or removed values

- Exposed all global functions ( like `warn`, `fail`, `git`, `schedule`, ... ) on the `danger` object. - [@orta]

  This is specifically to simplify building library code. It should not affect end-users. If you want to look at making
  a Danger JS Plugin, I'd recommend exposing a function which takes the `danger` object and working from that. If you're
  interested, there is an active discussion on plugin support in the DangerJS issues.

- Improves messaging to the terminal - [@orta]
- Adds the ability to not have Danger post to GitHub via a flag: `danger run --text-only` - [@orta]
- Fix a crasher with `prs.find` #181 - [@orta]

### 0.13.0

- Add `danger.utils` DSL, which includes `danger.utils.href()` and `danger.utils.sentence()` - macklinu

  We were finding that a lot of Dangerfiles needed similar functions, so we've added a `utils` object to offer functions
  that are going to be used across the board. If you can think of more functions you use, we'd love to add them. Ideally
  you shouldn't need to use anything but Danger + utils to write your Dangerfiles.

  ```js
  danger.utils.href("http://danger.systems", "Danger") // <a href="http://danger.systems">Danger</a>
  danger.utils.sentence(["A", "B", "C"]) // "A, B and C"
  ```

- Adds `danger.github.utils` - which currently has only one function: `fileLinks` - [@orta]

  Most of the time people are working with a list of files (e.g. modified, or created) and then want to present
  clickable links to those. As the logic to figure the URLs is very GitHub specific, we've moved that into it's own
  object with space to grow.

  ```js
  const files = danger.git.modified_files // ["lib/component/a.ts", "lib/component/b.ts"]
  const links = danger.github.utils.fileLinks(files) // "<a href='...'>a</a> and <a href='...'>b</a>"
  warn(`These files have changes: ${links}`)
  ```

### 0.12.1

- Add support for [Drone](http://readme.drone.io) - gabro

### 0.12.0

- Added support for handling async code in a Dangerfile - deecewan

  This is still a bit of a work in progress, however, there is a new function added to the DSL: `schedule`.

  A Dangerfile is evaluated as a script, and so async code has not worked out of the box. With the `schedule` function
  you can now register a section of code to evaluate across multiple tick cycles.

  `schedule` currently handles two types of arguments, either a promise or a function with a resolve arg. Assuming you
  have a working Babel setup for this inside your project, you can run a Dangerfile like this:

  ```js
  schedule(async () => {
    const thing = await asyncAction()
    if (thing) {
      warn("After Async Function")
    }
  })
  ```

  Or if you wanted something simpler,

  ```js
  schedule(resolved => {
    if (failed) {
      fail("Failed to run")
    }
  })
  ```

- Adds new GitHub DSL elements - deecewan

* `danger.github.issue` - As a PR is an issue in GitHub terminology, the issue contains a bit more metadata. Mainly
  labels, so if you want to know what labels are applied to a PR, use `danger.github.issue.labels`
* `danger.github.reviews` - Find out about your reviews in the new GitHub Reviewer systems,
* `danger.github.requested_reviewers` - Find out who has been requested to review a PR.

- Updated TypeScript and Jest dependencies - [@orta]
- Add support for Github Enterprise via DANGER_GITHUB_API_BASE_URL env var - mashbourne

### 0.11.3 - 0.11.5

- Internal changes for usage with Peril - [@orta]

- Add `danger pr --repl`, which drops into a Node.js REPL after evaluating the dangerfile - macklinu
- Add support for Codeship - deecewan

### 0.11.0 - 0.11.2

- Add support for [Docker Cloud](https://cloud.docker.com) - camacho

### 0.10.1

- Builds which only use markdown now only show the markdown, and no violations table is shown - mxstbr

### 0.10.0

- Adds support for running Danger against a PR locally - [@orta]

The workflow is that you find a PR that exhibits the behavior you'd like Danger to run against, then edit the local
`Dangerfile.js` and run `yarn run danger pr https://github.com/facebook/jest/pull/2629`.

This will post the results to your console, instead of on the PR itself.

- Danger changes to your Dangerfile are not persisted after the run - [@orta]
- Add summary comment for danger message - kwonoj
- Add `jest-environment-node` to the Package.json - [@orta]

### 0.9.0

- Adds support for `git.commits` and `github.commits` - [@orta]

  Why two? Well github.commits contains a bunch of github specific metadata ( e.g. GitHub user creds, commit comment
  counts. ) Chances are, you're always going to use `git.commits` however if you want more rich data, the GitHub one is
  available too. Here's an example:

```js
const merges = git.commits.filter(commit => commit.message.include("Merge Master"))
if (merges.length) {
  fail("Please rebase your PR")
}
```

- Support custom dangerfile via `-d` commandline arg - kwonoj
- Allow debug dump output via `DEBUG=danger:*` environment variable - kwonoj
- Adds surf-build ci provider - kwonoj
- Forward environment variables to external module constructor - kwonoj

### 0.8.0

- Support `danger run -ci` to specify external CI provider - kwonoj
- Adds `--verbose` to `danger`, which for now will echo out all the URLs Danger has requested - [@orta]
- Migrate codebase into TypeScript from flow - kwonoj
- Handle removing all sorts of import types for Danger in the Dangerfile - [@orta]

### 0.7.3-4-5

- A failing network request will raise an error - [@orta]
- Fix Dangerfile parsing which broke due to Peril related changes - [@orta]
- Tweak the npmignore, ship less random stuff to others - [@orta]

### 0.7.2

- Fixes to the shipped Flow/TS definitions - [@orta]
- Adds more functions the the internal Danger GitHub client - [@orta]
- Infrastructure work to allow Peril to run a Dangerfile - [@orta]
- Upgrade outdated ESLint packages - macklinu
- Enhance Windows OS compatibility - kwonoj

### 0.7.1

- Set exit code to 1 when running `danger` throws an error - macklinu
- Add Jenkins CI source - macklinu
- Add .editorconfig - macklinu
- Adds jest-runtime to the dependencies - [@orta]

### 0.7.0

- You can build and run in vscode using your own custom `env/development.env` file. This is useful because you can use
  the debugger against a real PR. See `env/development.env.example` for syntax. - [@orta]

- Uses `jest-transform` and `jest-runtime` to eval and apply babel transforms.

  This does two things, makes it feasible to do [hosted-danger](https://github.com/danger/peril) and makes it possible
  to write your Dangerfile in a way that's consistent with the rest of your JavaScript. - [@orta]

- Add tests directory to .npmignore - macklinu
- Update to Jest 18 - macklinu

### 0.6.10

- Brings back the ability to emulate a fake CI run locally via `danger` - [@orta]

### 0.6.9

- Makes `babel-polyfill` a direct dependency, this is because it is actually an implicit dependency in the app. I'm not
  sure how I feel about this, I guess if we use a part of it in the babel translation of a user's Dangerfile them I'm OK
  with it. - [@orta]

### 0.6.6 - 0.6.7 - 0.6.8

- Ship flow annotations with the npm module - [@orta]

### 0.6.5

- Adds more node instances to travis - romanki + orta
- Adds support for Semaphore CI - [@orta]

### 0.6.4

- The env vars `DANGER_TEST_REPO` and `DANGER_TEST_PR` will allow you initialize the FakeCI with a repo of your choice.
  See README.md for more info
- Improved error messaging around not including a `DANGER_GITHUB_API_TOKEN` in the ENV - nsfmc / orta
- Adds support for getting the diff for a specific file from git: e.g.

```js
// Politely ask for their name on the entry too
const changelogDiff = danger.git.diffForFile("changelog.md")
const contributorName = danger.github.pr.user.login
if (changelogDiff && changelogDiff.indexOf(contributorName) === -1) {
  warn("Please add your GitHub name to the changelog entry, so we can attribute you.")
}
```

### 0.6.3

- Does not break commonmark on GitHub - [@orta]
- upgrades to flow 0.35.0 and fixes associated type errors in covariant/invariant interfaces - nsfmc
- omits flow requirement for new test files - nsfmc
- adds support for circleci - nsfmc
- defines CISource properties in flow as read-only - nsfmc

### 0.5.0

- `danger.pr` -> `danger.github.pr`, I've also created interfaces for them - [@orta]
- `warn`, `message`, `markdown` are all ported over to DangerJS - [@orta]
- Shows a HTML table for Danger message - [@orta]
- Now offers a Flow-typed definition file, it's not shipped to their repo yet, you can make it by
  `npm run export-flowtype` - [@orta]
- Started turning this into a real project by adding tests - [@orta]

### 0.0.5-0.0.10

- Changes some files cashing, added some logs, a bit of error reporting, and verifying everything works through npm -
  [@orta]

### 0.0.4

- Danger edit an existing post, and delete it when it's not relevant - [@orta]

### 0.0.3

- Danger will post a comment on a GitHub PR with any Fails - [@orta]

### 0.0.2

OK, first usable for others version. Only supports GitHub and Travis CI.

You can run by doing:

```sh
danger
```

Make sure you set a `DANGER_GITHUB_API_TOKEN` on your CI -
[see the Ruby guide](http://danger.systems/guides/getting_started.html#setting-up-danger-to-run-on-your-ci) for that.

Then you can make a `dangerfile.js` (has to be lowercase, deal with it.) It has access to a whopping 2 DSL attributes.

```sh
pr
git
fail(message: string)
```

`pr` _probably_ won't be sticking around for the long run, but if you're using a `0.0.2` release, you should be OK with
that. It's the full metadata of the PR, so
[this JSON file](https://raw.githubusercontent.com/danger/danger/master/spec/fixtures/github_api/pr_response.json).
`git` currently has:

```sh
git.modified_file
git.created_files
git.deleted_files
```

which are string arrays of files.

`fail(message: string)` will let you raise an error, and will make the process return 1 after the parsing has finished.

Overall: your Dangerfile should look something like:

```js
import { danger } from "danger"

const hasChangelog = danger.git.modified_files.includes("changelog.md")
if (!hasChangelog) {
  fail("No Changelog changes!")
}
```

That should do ya. I think. This doesn't support babel, and I haven't explored using other modules etc, so...

./[@orta]

### 0.0.1

Not usable for others, only stubs of classes etc. - [@orta]

[@417-72ki]: https://github.com/417-72KI
[@HonzaMac]: https://github.com/HonzaMac
[@JanStevens]: https://github.com/JanStevens
[@RDIL]: https://github.com/RDIL
[@Teamop]: https://github.com/Teamop
[@adam-bratin]: https://github.com/adam-bratin
[@adam-moss]: https://github.com/adam-moss
[@adamnoakes]: https://github.com/adamnoakes
[@aghassi]: https://github.com/aghassi
[@ahobson]: https://github.com/ahobson
[@alexandermendes]: https://github.com/alexandermendes
[@andykenward]: https://github.com/andykenward
[@ashfurrow]: https://github.com/ashfurrow
[@awgeorge]: https://github.com/awgeorge
[@azz]: https://github.com/azz
[@bdotdub]: https://github.com/bdotdub
[@bigkraig]: https://github.com/bigkraig
[@caffodian]: https://github.com/caffodian
[@codestergit]: https://github.com/codestergit
[@cwright017]: https://github.com/Cwright017
[@cysp]: https://github.com/cysp
[@danielrosenwasser]: https://github.com/DanielRosenwasser
[@davidbrunow]: https://github.com/davidbrunow
[@davidhouweling]: https://github.com/davidhouweling
[@dbgrandi]: https://github.com/dbgrandi
[@dblandin]: https://github.com/dblandin
[@denieler]: https://github.com/denieler
[@dfalling]: https://github.com/dfalling
[@dkundel]: https://github.com/dkundel
[@doniyor2109]: https://github.com/doniyor2109
[@ds300]: https://github.com/ds300
[@f-meloni]: https://github.com/f-meloni
[@fbartho]: https://github.com/fbartho
[@flovilmart]: https://github.com/flovilmart
[@friederbluemle]: https://github.com/friederbluemle
[@fwal]: https://github.com/fwal
[@g3offrey]: https://github.com/g3offrey
[@gantman]: https://github.com/gantman
[@gpetrioli]: https:/github.com/gpetrioli
[@gzaripov]: https://github.com/gzaripov
[@hanneskaeufler]: https://github.com/hanneskaeufler
[@happylinks]: https://github.com/happylinks
[@hellocore]: https://github.com/HelloCore
[@hiroppy]: https://github.com/hiroppy
[@hmcc]: https://github.com/hmcc
[@hmschreiner]: https://github.com/hmschreiner
[@hongrich]: https://github.com/hongrich
[@igorbek]: https://github.com/igorbek
[@iljadaderko]: https://github.com/IljaDaderko
[@imorente]: https://github.com/imorente
[@jamiebuilds]: https://github.com/jamiebuilds
[@jamime]: https://github.com/jamime
[@joarwilk]: https://github.com/joarwilk
[@johansteffner]: https://github.com/johansteffner
[@jonny133]: https://github.com/jonny133
[@joshacheson]: https://github.com/joshacheson
[@jtreanor]: https://github.com/jtreanor
[@keplersj]: https://github.com/keplersj
[@kesne]: https://github.com/kesne
[@kristof0425]: https://github.com/kristof0425
[@kwonoj]: https://github.com/kwonoj
[@langovoi]: https://github.com/langovoi
[@lucasmpaim]: https://github.com/lucasmpaim
[@macklinu]: https://github.com/macklinu
[@markelog]: https://github.com/markelog
[@melvinvermeer]: https://github.com/melvinvermeer
[@mifi]: https://github.com/ionutmiftode
[@mlabrum]: https://github.com/mlabrum
[@mmiszy]: https://github.com/mmiszy
[@mrndjo]: https://github.com/mrndjo
[@msteward]: https://github.com/msteward
[@mxstbr]: https://github.com/mxstbr
[@nguyenhuy]: https://github.com/nguyenhuy
[@ninjaprox]: https://github.com/ninjaprox
[@nminhnguyen]: https://github.com/NMinhNguyen
[@nornagon]: https://github.com/nornagon
[@notjosh]: https://github.com/notjosh
[@notmoni]: https://github.com/NotMoni
[@orieken]: https://github.com/orieken
[@orta]: https://github.com/orta
[@osmestad]: https://github.com/osmestad
[@ozzieorca]: https://github.com/ozzieorca
[@parvez]: https:/github.com/parvez
[@patrickkempff]: https://github.com/patrickkempff
[@paulmelnikow]: https://github.com/paulmelnikow
[@peterjgrainger]: https://github.com/peterjgrainger
[@pgoudreau]: https://github.com/@pgoudreau
[@pinkasey]: https://github.com/pinkasey
[@pveyes]: https://github.com/pveyes
[@randak]: https://github.com/randak
[@ravanscafi]: https://github.com/ravanscafi
[@rogerluan]: https://github.com/rogerluan
[@rohit-gohri]: https://github.com/rohit-gohri
[@rouby]: https://github.com/rouby
[@rzgry]: https://github.com/rzgry
[@sajjadzamani]: https://github.com/sajjadzamani
[@sandratatarevicova]: https://github.com/sandratatarevicova
[@sebinsua]: https://github.com/sebinsua
[@sgtcoolguy]: https://github.com/sgtcoolguy
[@sharkysharks]: https://github.com/sharkysharks
[@shyim]: https://github.com/shyim
[@sogame]: https://github.com/sogame
[@soyn]: https://github.com/Soyn
[@stefanbuck]: https://github.com/stefanbuck
[@steprescott]: https://github.com/steprescott
[@stevemoser]: https://github.com/stevemoser
[@stevenp]: https://github.com/stevenp
[@sunshinejr]: https://github.com/sunshinejr
[@thii]: https://github.com/thii
[@tibdex]: https://github.com/tibdex
[@tim3trick]: https://github.com/tim3trick
[@tychota]: https://github.com/tychota
[@urkle]: https://github.com/urkle
[@valscion]: https://github.com/valscion
[@wardpeet]: https://github.com/wardpeet
[@watchinharrison]: https://github.com/watchinharrison
[@wizardishungry]: https://github.com/wizardishungry
[@yohix]: https://github.com/yohix
[@zdenektopic]: https://github.com/zdenektopic
[danger-go]: https://github.com/bdotdub/danger-go
[danger-swift]: https://github.com/danger/danger-swift#danger-swift<|MERGE_RESOLUTION|>--- conflicted
+++ resolved
@@ -16,12 +16,10 @@
 
 <!-- Your comment below this -->
 
-<<<<<<< HEAD
 - *Chore:* Switch from tslint to eslint (tslint is end-of-life) - [#1205](https://github.com/danger/danger-js/pull/1205) [@fbartho]
 - Bump up @babel/* plugins for Core-JS support. [@parvez]
 - Replace deprecated @Babel/polyfill dependency with Core-JS + Regenerator-Runtime. [@gpetrioli]
-=======
->>>>>>> 4b2d659b
+
 
 <!-- Your comment above this -->
 
