<!--

// Please add your own contribution below inside the Master section, no need to
// set a version number, that happens during a deploy. Thanks!
//
// These docs are aimed at users rather than danger developers, so please limit technical
// terminology in here.

// Note: if this is your first PR, you'll need to add your URL to the footnotes
//       see the bottom of this file

-->

## Master

<!-- Your comment below this -->

<<<<<<< HEAD
=======
- Removed `vm2` from Danger, it's not being used in Peril now - [@orta][]
>>>>>>> 16353fc5
- `danger pr` with `--json` or --js` now don't require a Dangerfile to be present - [@orta][]

# 7.0.5

- Remove dead links to example danger files. - [@stevemoser][]
- Allow danger-pr to work also on Bitbucket Server - [@f-meloni][]
- Fix for nulls in modified_files - [@orta][]
- Use new APIs in OctoKit - [@orta][]

# 7.0.4

- More fixes for `GITHUB_URL` instead of just `DANGER_GITHUB_URL` for GitHub Enterprise. - [@Aghassi][]

# 7.0.3

- Lets you use `GITHUB_URL` instead of just `DANGER_GITHUB_URL` for GitHub Enterprise. - [@Aghassi][]

# 7.0.2

- Fix issue where the PR command could not be run with a GitHub Enterprise URL.
- Specify filename when loading Babel options. Fixes [#664](https://github.com/danger/danger-js/issues/664)
  ([#804](https://github.com/danger/danger-js/pull/804)) - [@NMinhNguyen][]
- Running Danger on GitHub Actions now runs Danger from source code. Before that, Danger on GitHub Actions is stuck at
  v5.0.0-beta-24. [@dtinth](https://github.com/danger/danger-js/pull/810)

# 7.0.1

- Make use of GitHub Checks optional and disabled by default, pass `--use-github-checks` to enable.
  [@cysp](https://github.com/danger/danger-js/pull/798)

# 7.0.0

- Updates `@octokit/rest` to v16.x.x - this is a **major** semver change on their end, which I know it breaks some of
  Artsy/Danger's Peril Dangerfiles, so it's possible that it could break your Dangerfiles too. How do you know?

  Roughly, if you have any code that uses `danger.github.api` then it's very possible that you need to update your code.

  There are update notes [here](https://github.com/octokit/rest.js/releases/tag/v16.0.1), but if you're using TypeScript
  then it'll raise the issues at a type-check level. Note, that this version may cause issues if you are using GitHub
  Enterprise, you can get [updates here](https://github.com/danger/danger-js/issues/797).

# 6.1.13

- Allow sub-processes to pass their own name an href so that it doesn't say made by Danger JS [@orta][]

  This is done by extending the `DangerResults` object passed back to Danger JS, by adding a meta section to the JSON:

  ```json
  {
    "markdowns":[],
    "fails:" [],
    "warnings:[],
    "messages":[],
    "meta": {
      "runtimeHref": "https://mysite.com",
      "runtimeName": "My Danger Runner"
    }
  }
  ```

  `"meta"` is optional, and will fall back to the DangerJS one.

- Removed a dependency (voca) now that we're using TypeScript and have access to .includes [@orta][]

# 6.1.12

- Fix issue with detecting Babel if `babel-core` is installed - [@sajjadzamani][]

# 6.2.0

- Fix detection of GitHub Actions event types [@cysp][]

# 6.1.9

- Add commit ID to the comment footer [danger/danger-js#168] - [@randak][]
- Add support for `COPY` change type to fix a BitBucket Server regression in
  [danger/danger-js#764](https://github.com/danger/danger-js/pull/764) - [@sebinsua][]
- Add support for older Babel versions (prior 7) [@sajjadzamani][]

# 6.1.8

- Revert removal of implicit `<p>` tag from [danger/danger-js#754](https://github.com/danger/danger-js/pull/754) and add
  distinction depending on containing markdown or not - [@hanneskaeufler][]

# 6.1.7

- Update comment instead deleting, if it has replies (BitBucket Server) [@langovoi][]
- Fix BitBucket Server GitDSL [@langovoi][]
- Add support of paged APIs of BitBucket Server [@langovoi][]

# 6.1.6

- Adds a CLI flag for custom Danger Runners to be able to request a URL to a JSON file instead of receiving the entire
  DSL as a big JSON dump. We're exploring using this in Danger Swift with
  [danger/swift#108](https://github.com/danger/swift/issues/108) - [@orta][]

# 6.1.5

- Adds `html_url` to the PR JSON declaration - [@orta][]
- Adds a way for a sub-process to tell danger-js that it wants a copy of the DSL. This is a potential fix for when you
  have a process that might not be ready to grab the DSL instantly from danger-js. The subprocess can print the message
  `danger://send-dsl` to stdout and danger-js will re-send the DSL via STDIN.
  [danger/swift#108](https://github.com/danger/swift/issues/108). - [@orta][]
- Allows a FakeCI to get a FakePlatform, should fix [#767](https://github.com/danger/danger-js/issues/767) - [@orta][]

# 6.1.4

- Fix `GitJSONDSL` and `diffForFile` for BitBucket Server - [@langovoi][]

# 6.1.3

- Add support for personal tokens of BitBucket Server - [@langovoi][]
- Ships a command `danger-js` which means other languages could also use the command danger and they won't conflict with
  the JS version - [@orta][]

# 6.1.2

- Checks for the JSON results file reported by a subprocess before accessing it - [@orta][]

# 6.1.1

- Improves debug logging, messaging on CI about status updates - [@orta][]
- Better detection of json results: {} from a sub-process - [@orta][]
- CLI Args are actually passed to subprocess instead of an empty object - [@orta][]
- Fix Netlify integration when repo url includes an access token - [@imorente][]

# 6.1.0

- Add CI integration for Netlify - [@imorente][]

# 6.0.7

- Removes an accidental import - [@orta][]

# 6.0.6

- Adds an internal flag for disabling checks support when being controller by Peril - [@orta][]

# 6.0.5

- Fix `danger pr` - [@orta][]

# 6.0.4

- Fix GitHub checks API payload - [@pveyes][]

# 6.0.3

- Fix passing stdout from the sub-process back to the user - [@orta][]
- Fix handling a `"pending"` status update properly using Bitbucket API - [@sgtcoolguy][]
- Fix #614 - Posting status updates to Github using issue workflow broken - [@sgtcoolguy][]
- Fix vertical alignment in GitHub issue template - [@patrickkempff][]

# 5.0.1, err. 6.0.0

- Hah, my computer ran out opf power mid-deploy, and now I have to ship another build to make sure the brew versions of
  Danger JS are set up correctly. - orta

- Hah, I managed to run the same 'deploy major' command instead. So... Happy v6! - orta

# 5.0.0

_No breaking changes_ - I'm just bumping it because it's a lot of under-the-hood work, and I've not been able to test it
thoroughly in production.

This release bring support for GitHub actions. It does this merging in some of the responsibilities that used to live
inside Peril into Danger.

Notes about Danger JS:

- Adds support for running remote GitHub files via the `--dangerfile` argument. It supports urls like:
  `orta/peril-settings/file.ts` which grabs `file.ts` from `orta/peril-settings`.
- Adds support for taking a GitHub Actions event JSON and exposing it in the `default export` function in the same way
  that Peril does it.
- Adds a GitHubActions CI provider - it declares that it can skip the PR DSL so that Danger can also run against
  issues/other events
- Handle remote transpilation of the initial Dangerfile correctly
- Adds support for not include a tsconfig for typescript projects, danger will use the default config if it can't find
  one in your project
- Hardcodes the GitHub Actions userID into danger ( blocked by
  https://platform.github.community/t/obtaining-the-id-of-the-bot-user/2076 )
- Allows running with a simplified DSL when running on a GitHub action that isn't a PR
- Use new env vars for GitHub Actions

There is now 2 ways for a subprocess to communicate to Danger JS - prior to 5.x it was expected that a subprocess would
pass the entire JSON results back via STDOUT to the host Danger JS process, but sometimes this was unreliable. Now a
subprocess can pass a JSON URL for Danger JS by looking in STDOUT for the regex `/danger-results:\/\/*.+json/`.

There is now a JSON schema for both directions of the communication for sub-processes:

- The data Danger sends to the subprocess:
  [`source/danger-incoming-process-schema.json`](source/danger-incoming-process-schema.json)
- The data Danger expects from the subprocess:
  [`source/danger-outgoing-process-schema.json`](source/danger-outgoing-process-schema.json)

This can be used for language DSL generation and/or formal verification if you're interested. Or, for just feeling
completely sure about what is being sent to your process without diving into the Danger JS codebase.

Also, `danger pr` now accepts a `--process` arg.

# 4.4.9

- Add logic for "DANGER_DISABLE_TRANSPILATION" env [@markelog][]
- Jenkins: Respect `CHANGE_URL`/`CHANGE_ID` for GitHub and BitBucket Server [@azz][]
- Docs: Guides - Update link to apollo-client dangerfile.ts example [@andykenward][]
- Fix crash that may occur when no message is set on generic event [@flovilmart][]
- Add support to proxy requests using `HTTP_PROXY` or `HTTPS_PROXY` environment variables [@steprescott][]

# 4.4.0-7

- Supports installation using Homebrew [@thii][]

# 4.3.x

- Some experimental beta builds which didn't turn out very useful

# 4.2.1

- Adds a fallback to `GITHUB_TOKEN` if it's in the ENV - orta
- There was some versioning faffing going on

# 4.1.0

- Adds the ability to send a PR from a Dangerfile easily.

  ```ts
  import { danger } from "danger"

  export default async () => {
    // This is a map of file to contents for things to change in the PR
    const welcomePR = {
      LICENSE: "[the MIT license]",
      "README.md": "[The README content]",
    }

    // Creates a new branch called `welcome`, from `master`. Creates a commit with
    // the changes above and the message "Sets up ...". Then sends a PR to `orta/new-repo`
    // with the title "Welcome to ..." and the body "Here is ...".
    await danger.github.utils.createOrUpdatePR(
      {
        title: "Welcome to [org]",
        body: "Here is your new repo template files",
        owner: "orta",
        repo: "new-repo",
        baseBranch: "master",
        newBranchName: "welcome",
        commitMessage: "Sets up the welcome package",
      },
      welcomePR
    )
  }
  ```

  OK, so this one is cool. This function will create/update an existing PR. You pass in a config object that defines;
  the commit, the branch and the PR metadata and then this function will go and set all that up for you.

  The second argument is a fileMap, this is an object like `{ "README.md": "[the content]" }` and it defines what files
  should change in the commit. The files are completely changed to the content in the fileMap, so if you're making a
  single line change - you need to submit the enfile file.

  This is all based on my module
  [memfs-or-file-map-to-github-branch](https://www.npmjs.com/package/memfs-or-file-map-to-github-branch) so if you need
  a set of lower level APIs for PR/branch needs, `import` that and use it. - [@orta][]

# 4.0.1

- Fixed a bug where Danger would fail to update status when there are no failures or messages [@johansteffner][]
- Fixed a bug where Danger was throwing an error when removing any existing messages [@stefanbuck][]

# 4.0.0

- Updates Danger's runtime to work with Babel 7 - [@adamnoakes][]

  **Breaking:** 3.9.0 was the last version to support inline transpilation via Babel 6. Danger doesn't specify babel in
  its dependencies, so this warning won't show anywhere else.

# 3.9.0

- Adds CI integration for Concourse - [@cwright017][]

# 3.8.9

- Adds debug logs to the vm2 runner used in Peril - [@orta][]

# 3.8.5 - 3.8.8

- Adds a function to handle creating or adding a label on a PR/Issue. Works with both Danger and Peril:
  `danger.github.createOrAddLabel` - [@orta][]

# 3.8.4

- Exposes some internals on module resolution to Peril - [@orta][]

# 3.8.3

- Fix bitbucket error when trying to obtain a response json when the response code is 204 (which means that there is no
  response).
- Fix bitbucket link of the PR status, so it opens the web version of the PR, pointing to the Danger comment
  [646](https://github.com/danger/danger-js/pull/646) - [@acecilia](https://github.com/acecilia)
- Adapt emoji for Bitbucket server to fix "Database error has occurred"
  [645](https://github.com/danger/danger-js/pull/645) - [@acecilia](https://github.com/acecilia)

# 3.8.2

- Use the Peril Bot ID for the comment lookup checks - [@orta][]

# 3.8.1

- Adds additional logging to handleResultsPostingToPlatform - [@ashfurrow][]

# 3.8.0

- Fixes a crash if lodash isn't a transitive dependency in your node_modules - [@orta][]
- Using the Checks API will now post a summary comment on a PR - [@orta][]

# 3.7.20

- Logging / verification improvements for the subprocess - [@orta][]

# 3.7.19

- Convert the `exec` in `danger local` to a `spawn` hopefully unblocking large diffs from going through it -
  [@joshacheson][] [@orta][]

# 3.7.18

- Report the error in a commit status update when in verbose - [@orta][]

# 3.7.17

- Improvements to PR detection on Team City - @markelog

# 3.7.16

- More work on `danger.github.utils.createUpdatedIssueWithID`. - [@orta][]

# 3.7.15

- Turns on the strict mode in the typescript compiler, this only gave build errors, so I was basically there anyway.
  This is so that the type defs will always pass inside environments where strict is already enabled. - [@orta][]

- Updates to TypeScript 2.9. - [@orta][]

# 3.7.14

- Minor refactoring in GitHubUtils to allow Peril to re-create some of the util functions - [@orta][]

# 3.7.13

- Updates type declarations to use top-level exports instead of a module augmentation - [@DanielRosenwasser][]
- Bug fixes for `danger.github.utils.createUpdatedIssueWithID` - [@orta][]

# 3.7.2-12

- Improved debugging when using the GitHub OctoKit - [@orta][]
- Added `danger.github.utils.createUpdatedIssueWithID` which can be used to have danger continually update a single
  issue in a repo, for example:

  ```ts
  await danger.github.utils.createUpdatedIssueWithID("TestID", "Hello World", {
    title: "My First Issue",
    open: true,
    repo: "sandbox",
    owner: "PerilTest",
  })
  ```

  Will first create, then update that issue with a new body. - [@orta][]

# 3.7.1

- Improve checks support for Danger - orta

# 3.7.0

- Adds support for the GH Checks API.

  This brings some interesting architectural changes inside Danger, but more important to you dear reader, is that using
  the Checks API has some API restrictions. This makes in infeasible to re-use the user access token which we've
  previously been recommending for setup.

  Instead there are two options:

  - Use a GitHub app owned by Danger: https://github.com/apps/danger-js
  - Use your own GitHub app.

  The security model of the GitHub app means it's totally safe to use our GitHub app, it can only read/write to checks
  and has no access to code or organizational data. It's arguably safer than the previous issue-based comment.

  To use it, you need to hit the above link, install the app on the org of your choice and then get the install ID from
  the URL you're redirected to. Set that in your CI's ENV to be `DANGER_JS_APP_INSTALL_ID` and you're good to go.

  If you want to run your own GitHub App, you'll need to set up a few ENV vars instead:

  - `DANGER_GITHUB_APP_ID` - The app id, you can get this from your app's overview page at the bottom
  - `DANGER_GITHUB_APP_PRIVATE_SIGNING_KEY` - The whole of the private key as a string with `\n` instead of newlines
  - `DANGER_GITHUB_APP_INSTALL_ID` - The installation id after you've installed your app on an org

  Checks support is still a bit of a WIP, because it's a whole new type of thing. I don't forsee a need for Danger to be
  deprecating the issue based commenting (we use that same infra with bitbucket).

  So now there are three ways to set up communications with GitHub, I'm not looking forwards to documenting that.

  [@orta][]

- JSON diffs use the JSON5 parser, so can now ignore comments in JSON etc [@orta][]
- Allows the synchronous execution of multiple dangerfiles in one single "danger run".

  Not a particularly useful feature for Danger-JS, but it means Peril can combine many runs into a single execution
  unit. This means people only get 1 message. [@orta][]

# 3.6.6

- Updates vm2 to be an npm published version [@orta][]

# 3.6.5

- Fix setting the status url on bitbucket [@orta][]
- Adds more logs to `danger process` [@orta][]

# 3.6.4

- Fix running Danger on issues with no comments for real [@mxstbr][]

# 3.6.3

- Fix running Danger on issues with no comments [@mxstbr][]

# 3.6.2

- Automatically rate limit concurrent GitHub API calls to avoid hitting GitHub rate limits [@mxstbr][]

# 3.6.1

- Catch the github api error thrown from @octokit/rest [@Teamop][]
- Replace preview media type of github pull request reviews api [@Teamop][]
- Add support for [Screwdriver CI](http://screwdriver.cd) [@dbgrandi][]

# 3.6.0

- A Dangerfile can return a default export, and then Danger will handle the execution of that code [@orta][]
- Changes the order of the text output in verbose, or when STDOUT is the only option [@orta][]
- Prints a link to the comment in the build log [@orta][]

## 3.5.0 - 3.5.1

- Fixed a bug where Danger posts empty main comment when it have one or more inline comments to post [@codestergit][]
- fix bug when commiting .png files on BitBucket [@Mifi][]
- Adds support for inline comments for bitbucket server. [@codestergit][]

## 3.4.7

- Update dependencies [@orta][]

## 3.4.6

- Fixed Babel 7 breaking due to invalid sourceFileName configuration [@kesne][]

## 3.4.5

- Don't print error for commit status when there was no error [@sunshinejr][]

## 3.4.4

- Fixed a bug where Danger would get access to _all_ inline comments, thus deleting comments posted by other people
  [@sunshinejr][]

## 3.4.3

- Fixed a bug where updating multiple inline comments caused a Javascript error [@sunshinejr][]

## 3.4.2

- Improving reporting when multiple violations are o nthe same line of a file [@sunshinejr][]

## 3.4.1

- Protection against nulls in the inline comment data [@orta][]

## 3.4.0

- Adds support for inline comments when using GitHub.

  This is one of those "massive under the hood" changes, that has a tiny user DSL surface. From this point onwards
  `fail`, `warn`, `message` and `markdown` all take an extra two optional params: `file?: string` and `line?: number`.

  Adding `file` and `line` to the call of any exported communication function will trigger one of two things:

  - Danger will create a new comment inline inside your PR with your warning/message/fail/markdown
  - Danger will append a in the main Danger comment with your warning/message/fail/markdown

  Inline messages are edited/created/deleted with each subsequent run of `danger ci` in the same way the main comment
  does. This is really useful for: linters, test runners and basically anything that relies on the contents of a file
  itself.

  If you're using `danger process` to communicate with an external process, you can return JSON like:

  ```json
  {
    "markdowns": [
      {
        "file": "package.swift",
        "line": 3,
        "message": "Needs more base"
      }
    ]
    // [...]
  }
  ```

  -- [@sunshinejr][]

- Adds a data validation step when Danger gets results back from a process . [@orta][]

## 3.3.2

- Adds support for TeamCity as a CI provider. [@fwal][]

## 3.3.1

- Fixed Babel 7 breaking because of sourceFileName being defined wrong. [@happylinks][]

## 3.3.0

- Fix `committer` field issue - missing in Stash API by using commit author instead. [@zdenektopic][]
- Adds a new command: `reset-status`

  This command is for setting the CI build status in advance of running Danger. If your Danger build relies on running
  tests/linters, then you might want to set the PR status (the red/green/yellow dots) to pending at the start of your
  build. You can do this by running `yarn danger reset-status`.

  [@mxstbr][]

## 3.2.0

- Add BitBucket Server support.

  To use Danger JS with BitBucket Server: you'll need to create a new account for Danger to use, then set the following
  environment variables on your CI:

  - `DANGER_BITBUCKETSERVER_HOST` = The root URL for your server, e.g. `https://bitbucket.mycompany.com`.
  - `DANGER_BITBUCKETSERVER_USERNAME` = The username for the account used to comment.
  - `DANGER_BITBUCKETSERVER_PASSWORD` = The password for the account used to comment.

  Then you will have a fully fleshed out `danger.bitbucket_server` object in your Dangerfile to work with, for example:

  ```ts
  import { danger, warn } from "danger"

  if (danger.bitbucket_server.pr.title.includes("WIP")) {
    warn("PR is considered WIP")
  }
  ```

  The DSL is fully fleshed out, you can see all the details inside the [Danger JS Reference][ref], but the summary is:

  ```ts
  danger.bitbucket_server.
    /** The pull request and repository metadata */
    metadata: RepoMetaData
    /** The related JIRA issues */
    issues: JIRAIssue[]
    /** The PR metadata */
    pr: BitBucketServerPRDSL
    /** The commits associated with the pull request */
    commits: BitBucketServerCommit[]
    /** The comments on the pull request */
    comments: BitBucketServerPRActivity[]
    /** The activities such as OPENING, CLOSING, MERGING or UPDATING a pull request */
    activities: BitBucketServerPRActivity[]
  ```

  You can see more in the docs for [Danger + BitBucket Server](http://danger.systems/js/usage/bitbucket_server.html).

  -- [@azz][]

- Don't check for same user ID on comment when running as a GitHub App. [@tibdex][]

## 3.1.8

- Improvements to the Flow definition file. [@orta][]
- Improve path generator for danger-runner. [@Mifi][]
- Update the PR DSL to include bots. [@orta][]
- Add utility function to build tables in Markdown [@keplersj][]

## 3.1.7

- Minor error reporting improvements. [@orta][]

## 3.1.6

- Move more code to only live inside functions. [@orta][]

## 3.1.5

- Fix --base options for danger local. [@peterjgrainger][]
- Fix a minor typo in Semaphore CI setup. [@hongrich][]
- Fix for capitalized Dangerfiles in CI environment. [@wizardishungry][]
- Fix `danger local` crashing when comparing master to HEAD with no changes. [@orta][]

## 3.1.4

- Register danger-runner as a package binary. [@urkle][]

## 3.1.2-3.1.3

- Peril typings to the Danger DSL. [@orta][]
- Reference docs updates for the website. [@orta][]

## 3.1.1

- Allows `danger runner` (the hidden command which runs the process) to accept unknown command flags (such as ones
  passed to it via `danger local`.) - [@adam-moss][]/[@orta][]

## 3.1.0

- Adds a new command `danger local`.

  This command will look between the current branch and master and use that to evaluate a dangerfile. This is aimed
  specifically at tools like git commit hooks, and for people who don't do code review.

  `danger.github` will be falsy in this context, so you could share a dangerfile between `danger local` and `danger ci`.

  When I thought about how to use it on Danger JS, I opted to make another Dangerfile and import it at the end of the
  main Dangerfile. This new Dangerfile only contains rules which can run with just `danger.git`, e.g. CHANGELOG/README
  checks. I called it `dangerfile.lite.ts`.

  Our setup looks like:

  ```json
  "scripts": {
    "prepush": "yarn build; yarn danger:prepush",
    "danger:prepush": "yarn danger local --dangerfile dangerfile.lite.ts"
    // [...]
  ```

You'll need to have [husky](https://www.npmjs.com/package/husky) installed for this to work. - [@orta][]

- STDOUT formatting has been improved, which is the terminal only version of Danger's typical GitHub comment style
  system. It's used in `danger pr`, `danger ci --stdout` and `danger local`. - [@orta][]
- Exposed a get file contents for the platform abstraction so that Peril can work on many platforms in the future -
  [@orta][]

### 3.0.5

- Added support for Bitrise as a CI Provider - [@tychota][]

### 3.0.5

- Nevercode ENV var fixes - [@fbartho][]

### 3.0.4

- Paginate for issues - [@orta][]

### 3.0.3

- Added support for Nevercode.io as a CI Provider - [@fbartho][]

### 3.0.2

- Don't log ENV vars during a run - thanks @samdmarshall. - [@orta][]

### 3.0.1

- Bug fixes and debug improvements. If you're interested run danger with `DEBUG="*" yarn danger [etc]` and you'll get a
  _lot_ of output. This should make it much easier to understand what's going on. - [@orta][]

### 3.0.0

- Updates to the CLI user interface. Breaking changes for everyone.

  **TLDR** - change `yarn danger` to `yarn danger ci`.

  Danger JS has been fighting an uphill battle for a while with respects to CLI naming, and duplication of work. So, now
  it's been simplified. There are four user facing commands:

  - `danger init` - Helps you get started with Danger
  - `danger ci` - Runs Danger on CI
  - `danger process` - Like `ci` but lets another process handle evaluating a Dangerfile
  - `danger pr` - Runs your local Dangerfile against an existing GitHub PR. Will not post on the PR

  This release deprecates running `danger` on it's own, so if you have `yarn danger` then move that be `yarn danger ci`.

  Each command name is now much more obvious in it intentions, I've heard many times that people aren't sure what
  commands do and it's _is_ still even worse in Danger ruby. I figure now is as good a time as any a good time to call
  it a clean slate.

  On a positive note, I gave all of the help screens an update and tried to improve language where I could.

* [@orta][]

### 2.1.9-10

- Fix to `danger pr` and `danger` infinite looping - [@orta][]

### 2.1.8

- Add a note in `danger pr` if you don't have a token set up - [@orta][]
- Bunch of docs updates - [@orta][]

### 2.1.7

- Fix Codeship integration - [@caffodian][]
- Updates documentation dependencies - [@orta][]
- Fixes to running `danger` with params - [@orta][]
- Fixes for `danger pr` not acting like `danger` WRT async code - [@orta][]
- Fixes `tsconfig.json` parse to be JSON5 friendly - [@gantman][]
- Fixes for `danger.github.thisPR` to use the base metadata for a PR, I'm too used to branch workflows - [@orta][]

### 2.1.6

- Updates dependencies - [@orta][]
- Link to the build URL if Danger can find it in the CI env - [@orta][]
- Removes the "couldn't post a status" message - [@orta][]

### 2.1.5

- The TS compiler will force a module type of commonjs when transpiling the Dangerfile - [@orta][]

### 2.1.4

- Adds a CLI option for a unique Danger ID per run to `danger` and `danger process`, so you can have multiple Danger
  comments on the same PR. - [@orta][]

### 2.1.1 - 2.1.2 - 2.1.3

- Fixes/Improvements for `danger init` - [@orta][]

### 2.1.0

- Adds a new command for getting set up: `danger init` - [@orta][]
- Fix double negative in documentation. [@dfalling][]
- Fix `gloabally` typo in documentation. [@dfalling][]

### 2.0.2 - 2.0.3

- Adds a warning when you try to import Danger when you're not in a Dangerfile - [@orta][]
- Exports the current process env to the `danger run` subprocess - [@orta][]

### 2.0.1

- Potential fixes for CLI sub-commands not running when packaging danger - [@orta][]

### 2.0.0

- Fixes the `danger.js.flow` fix to handle exports correctly, you _probably_ need to add
  `.*/node_modules/danger/distribution/danger.js.flow` to the `[libs]` section of your settings for it to work though -
  [@orta][]

### 2.0.0-beta.2

- Fixes a bug with `danger.github.utils` in that it didn't work as of b1, and now it does :+1: - [@orta][]
- Ships a `danger.js.flow` in the root of the project, this may be enough to support flow typing, thanks to
  [@joarwilk][] and [flowgen](https://github.com/joarwilk/flowgen) - [@orta][]

### 2.0.0-beta.1

- Converts the command `danger` (and `danger run`) to use `danger process` under the hood. What does this do?

  - Dangerfile evaluation is in a separate process, run without a vm sandbox. This fixes the async problem which we
    created `schedule` for. Previously, any async work in your Dangerfile needed to be declared to Danger so that it
    knew when all of the work had finished. Now that the running happens inside another process, we can use the
    `on_exit` calls of the process to know that all work is done. So, _in Danger_ (not in Peril) async code will work
    just like inside a traditional node app.

  - Makes `danger process` a first class citizen. This is awesome because there will be reliable support for other
    languages like [danger-swift][], [danger-go][] and more to come.

  - The `danger process` system is now codified in types, so it's really easy to document on the website.

- Adds a `--js` and `--json` option to `danger pr` which shows the output in a way that works with `danger process`.
  This means you can preview the data for any pull request.

./[@orta][]

### 2.0.0-alpha.20

Moves away from vm2 to a require-based Dangerfile runner. This removes the sandboxing aspect of the Dangerfile
completely, but the sandboxing was mainly for Peril and I have a plan for that.

https://github.com/danger/peril/issues/159

I would like to move the main parts of Danger JS to also work like `danger process`, so I'll be continuing to work as a
alpha for a bit more. One interesting side-effect of this could be that I can remove `schedule` from the DSL. I've not
tested it yet though. Turns out this change is _real_ hard to write tests for. I've made #394 for that.

./[@orta][]

### 2.0.0-alpha.18 - 19

- Moves internal methods away from Sync to avoid problems when running in Peril - [@ashfurrow][]
- Passes through non-zero exit codes from `danger process` runs - [@ashfurrow][]

### 2.0.0-alpha.17

- Improve CircleCI PR detection

### 2.0.0-alpha.16

Some UX fixes:

- Don't show warnings about not setting a commit status (unless in verbose) - [@orta][]
- Delete duplicate Danger message, due to fast Peril edits - [@orta][]
- Show Peril in the commit status if inside Peril, not just Danger - [@orta][]
- [internal] Tightened the typings on the commands, and abstracted them to share some code - [@orta][]

### 2.0.0-alpha.15

- Updates `diffForFile`, `JSONPatchForFile`, and `JSONDiffForFile` to include created and removed files - #368 - bdotdub

### 2.0.0-alpha.14

- Adds a blank project generated in travis 8 to test no-babel or TS integration - [@orta][]
- Improvements to `danger process` logging, and build fails correctly #363 - [@orta][]

### 2.0.0-alpha.13

- Improve the error handling around the babel API - #357 - [@orta][]
- Move back to the original URLs for diffs, instead of relying on PR metadata - [@orta][]
- Updates the types for `schedule` to be more accepting of what it actually takes - [@orta][]

### 2.0.0-alpha.12

- Fixed #348 invalid json response body error on generating a diff - felipesabino
- Potential fix for ^ that works with Peril also - [@orta][]

### 2.0.0-alpha.11

- Doh, makes the `danger process` command actually available via the CLI - [@orta][]

### 2.0.0-alpha.10

- Adds a `danger process` command, this command takes amn argument of a process to run which expects the Danger DSL as
  JSON in STDIN, and will post a DangerResults object to it's STDOUT. This frees up another process to do whatever they
  want. So, others can make their own Danger runner.

  An example of this is [Danger Swift][danger-swift]. It takes a [JSON][swift-json] document via [STDIN][swift-stdin],
  [compiles and evaluates][swift-eval] a [Swift file][swift-dangerfile] then passes the results back to `danger process`
  via [STDOUT][swift-stdout].

  Another example is this simple Ruby script:

  ```ruby
    #!/usr/bin/env ruby

  require 'json'
  dsl_json = STDIN.tty? ? 'Cannot read from STDIN' : $stdin.read
  danger = JSON.parse(dsl_json)
  results = { warnings: [], messages:[], fails: [], markdowns: [] }

  if danger.github.pr.body.include? "Hello world"
    results.messages << { message: "Hey there" }
  end

  require 'json'
  STDOUT.write(results.to_json)
  ```

  Which is basically Ruby Danger in ~10LOC. Lols.

  This is the first release of the command, it's pretty untested, but [it does work][swift-first-pr]. - [@orta][]

[danger-swift]: https://github.com/danger/danger-swift
[swift-json]: https://github.com/danger/danger-swift/blob/master/fixtures/eidolon_609.json
[swift-stdin]:
  https://github.com/danger/danger-swift/blob/1576e336e41698861456533463c8821675427258/Sources/Runner/main.swift#L9-L11
[swift-eval]:
  https://github.com/danger/danger-swift/blob/1576e336e41698861456533463c8821675427258/Sources/Runner/main.swift#L23-L40
[swift-dangerfile]:
  https://github.com/danger/danger-swift/blob/1576e336e41698861456533463c8821675427258/Dangerfile.swift
[swift-stdout]:
  https://github.com/danger/danger-swift/blob/1576e336e41698861456533463c8821675427258/Sources/Runner/main.swift#L48-L50
[swift-first-pr]: https://github.com/danger/danger-swift/pull/12

### 2.0.0-alpha.9

- Uses the Babel 7 alpha for all source compilation with JS, Flow+JS and TS. This worked without any changes to our
  internal infra which is pretty awesome. All TS tests passed. Babel 7 is still in alpha, but so is Danger 2.0 - so I'm
  happy to keep Danger in a pretty long alpha, till at least Babel 7 is in beta.

  It also still supports using TypeScript via the "`typescript"` module, if you have that installed. - [@orta][]

- `danger.github.thisPR` now uses the PR's head, not base - [@orta][]

### 2.0.0-alpha.8

- Uses the GitHub `diff_url` instead of the `diff` version header, as it conflicted with Peril - [@orta][]
- Handle exceptions in Dangerfile and report them as failures in Danger results - macklinu

### 2.0.0-alpha.6-7

- Expose a Promise object to the external GitHub API - [@orta][]

### 2.0.0-alpha.4-5

- Allow running a dangerfile entirely from memory using the `Executor` API - [@orta][]

### 2.0.0-alpha.2-3

- Removes the `jest-*` dependencies - [@orta][]

### 2.0.0-alpha.1

- Support [a vm2](https://github.com/patriksimek/vm2) based Dangerfile runner as an alternative to the jest
  infrastructure. There are a few main reasons for this:

  - I haven't been able to completely understand how Jest's internals work around all of the code-eval and pre-requisite
    setup, which has made it hard to work on some more complex Peril features.

  - Jest releases are every few months, personally I love this as a user of Jest, as an API consumer it can be difficult
    to get changes shipped.

  - The fact that both Danger/Jest make runtime changes means that you need to update them together

  - I have commit access to vm2, so getting changes done is easy

  I like to think of it as having gone from Jest's runner which is a massive toolbox, to vm2 which is a tiny toolbox
  where I'll have to add a bunch of new tools to get everything working.

  The _massive downside_ to this is that Danger now has to have support for transpiling via Babel, or from TypeScript
  unlike before, where it was a freebie inside Jest. Jest handled this so well. This means that a Dangerfile which used
  to "just work" with no config may not. Thus, IMO, this is a breaking major semver.

  Is it likely that you need to make any changes? So far, it seems probably not. At least all of the tests with
  Dangerfiles original from the older Jest runner pass with the new version.

  This is an alpha release, because it's knowingly shipped with some breakages around babel support, specifically:

  - Babel parsing of relative imports in a Dangerfile aren't working
  - Some of the features which require the `regeneratorRuntime` to be set up aren't working yet

  Those are blockers on a 2.0.0 release.

### 1.2.0

- Exposes an internal API for reading a file from a GitHub repo as `danger.github.utils.fileContents` - [@orta][]

  Ideally this is what you should be using in plugins to read files, it's what Danger uses throughout the codebase
  internally. This means that your plugin/dangerfile doesn't need to rely on running on the CI when instead it could run
  via the GitHub API.

- Update prettier - [@orta][]
- Removes dtslint as a dependency - sapegin/orta

### 1.1.0

- Support retrive paginated pull request commit list - kwonoj
- Add support for VSTS CI - mlabrum
- Remove the DSL duplication on the `danger` export, it wasn't needed or used. - [@orta][]
- Update to TypeScript 2.4.x - [@orta][]
- Rename github test static_file to remove `:` from the filename to fix a checkout issue on windows - mlabrum

### 1.0.0

Hello readers! This represents a general stability for Danger. It is mainly a documentation release, as it corresponds
to <http://danger.systems/js/> being generally available. I made the initial commit back in 20 Aug 2016 and now it's
30th June 2017. It's awesome to look back through the CHANGELOG and see how things have changed.

You can find out a lot more about the 1.0, and Danger's history on my
[Artsy blog post on the Danger 1.0](https://artsy.github.io/blog/2017/06/30/danger-one-oh-again/).

- Adds inline docs for all CI providers - [@orta][]

### 0.21.1

- Use HTTP for the GitHub status check target URL - macklinu
- Correct some examples in node-app - clintam
- Add support for buddybuild CI - benkraus/clintam
- Add support for GithHub Apps API (no GET /user) - clintam

### 0.21.0

- Posts status reports for passing/failing builds, if the account for danger has access - [@orta][]
- Adds prettier to the codebase - [@orta][]
- Converts a bunch of Danger's dangerfile into a plugin -
  [danger-plugin-yarn](https://github.com/orta/danger-plugin-yarn) - [@orta][]

This is my first non-trivial plugin, based on infrastructure from @macklinu. Plugins are looking great, you can get some
info at <https://github.com/macklinu/generator-danger-plugin>.

- Docs updates for the website - [@orta][]

### 0.20.0

- Fix `danger pr` commands are not running on windows - kwonoj
- Fix broken link in getting started docs - frozegnome
- Do not delete comment written from user have same userid for danger - kwonoj
- Fix link to `jest` in getting started docs - palleas
- Fix yarn install instruction in getting started docs - palleas

### 0.19.0

- Update to Jest 20 - macklinu
- Change the danger.d.ts to use module exports instead of globals - [@orta][]
- Render markdown inside `message()`, `warn()`, and `fail()` messages. - macklinu

An example:

```js
fail(`Missing Test Files:

- \`src/lib/components/artist/artworks/__tests__/index-tests.tsx\`
- \`src/lib/components/artwork_grids/__tests__/infinite_scroll_grid-tests.tsx\`
- \`src/lib/containers/__tests__/works_for_you-tests.tsx\`

If these files are supposed to not exist, please update your PR body to include "Skip New Tests".`)
```

Will result in:

<table>
  <thead>
    <tr>
      <th width="50"></th>
      <th width="100%" data-danger-table="true">Fails</th>
    </tr>
  </thead>
  <tbody>
<tr>
      <td>:no_entry_sign:</td>
      <td>Missing Test Files:

- `src/lib/components/artist/artworks/__tests__/index-tests.tsx`
- `src/lib/components/artwork_grids/__tests__/infinite_scroll_grid-tests.tsx`
- `src/lib/containers/__tests__/works_for_you-tests.tsx`

If these files are supposed to not exist, please update your PR body to include "Skip New Tests".

</td>
    </tr>
  </tbody>
</table>

### 0.18.0

- Adds `github.api`. This is a fully authenticated client from the [github](https://www.npmjs.com/package/github) npm
  module. - @orta

  An easy example of it's usage would be using Danger to add a label to your PR. Note that Danger will have the
  permissions for your account, so for OSS repos - this won't work.

  ```js
  danger.github.api.issues.addLabels({
    owner: "danger",
    repo: "danger-js",
    number: danger.github.pr.number,
    labels: ["Danger Passed"],
  })
  ```

  Yeah, that's a bit verbose, I agree. So, there's also `github.thisPR` which should simplify that. It aims to provide a
  lot of the values for the current PR to use with the API.

  ```js
  const github = danger.github
  github.api.issues.addLabels({ ...github.thisPR, labels: ["Danger Passed"] })
  ```

  You could use this API for a bunch of things, here's some quick ideas:

  - Request specific reviewers when specific files change (`api.pullRequests.createReviewRequest`)
  - Add a label for when something passes or fails (`api.issues.addLabels`)
  - Verifying if someone is in your org? (`api.orgs.checkMembership`)
  - Updating Project tickets to show they have a PR (`api.projects.updateProject`)

### 0.17.0

- [Enhancements to `danger.git.diffForFile()`](https://github.com/danger/danger-js/pull/223) - @namuol

  - Removed `diffTypes` second argument in favor of `result.added` and `result.removed`
  - Added `result.before` and `result.after` for easy access to full contents of the original & updated file
  - `danger.git.diffForFile` is now an `async` function

  #### TL;DR:

  ```js
  // In danger 0.16.0:
  const fullDiff = danger.git.diffForFile("foo.js")
  const addedLines = danger.git.diffForFile("foo.js", ["add"])
  const removedLines = danger.git.diffForFile("foo.js", ["del"])

  // In the latest version:
  const diff = await danger.git.diffForFile("foo.js")
  const fullDiff = diff.diff
  const addedLines = diff.added
  const removedLines = diff.removed
  const beforeFileContents = diff.before
  const afterFileContents = diff.after
  ```

- Update internal test fixture generation docs - namuol

### 0.16.0

- Adds a `diffTypes` option to `diffForFile` - alex3165
- Add Buildkite CI source - jacobwgillespie

### 0.15.0

- When a Dangerfile fails to eval, send a message to the PR - [@orta][]

### 0.14.2

- Updated jest-\* dependencies to 19.x - [@orta][]

  Updating the jest-\* dependencies seems to be exhibiting strange behavior in tests for windows if you update, and use
  windows, can you please confirm that everything is 👍

- Added type shapings to `JSONPatchForFile` - [@orta][]
- Replaced deprecated `lodash.isarray` package with `Array.isArray` - damassi

### 0.14.1

- Moved `@types/chalk` from dependencies to devDependencies - [@orta][]
- Killed some stray console logs - [@orta][]
- Updated the danger.d.ts - [@orta][]

### 0.14.0

- TypeScript Dangerfiles are now support in Danger - [@orta][]

  We use TypeScript in Danger, and a lot of my work in Artsy now uses TypeScript (see:
  [JS2017 at Artsy](http://artsy.github.io/blog/2017/02/05/Front-end-JavaScript-at-Artsy-2017/#TypeScrip1t)), so I
  wanted to explore using TypeScript in Dangerfiles.

  This is built on top of Jest's custom transformers, so if you are already using Jest with TypeScript, then you can
  change the `dangerfile.js` to `dangerfile.ts` and nothing should need changing ( except that you might have new
  warnings/errors ) (_note:_ in changing this for Danger, I had to also add the `dangerfile.ts` to the `"exclude"`
  section of the `tsconfig.json` so that it didn't change the project's root folder.)

  This repo is now using both a babel Dangerfile (running on Circle CI) and a TypeScript one (running on Travis) to
  ensure that we don't accidentally break either.

- Created a new `danger.d.ts` for VS Code users to get auto-completion etc - [@orta][]
- Added a two new `git` DSL functions: `git.JSONDiffForFile(filename)` and `git.JSONPatchForFile(filename)`.

  - `git.JSONPatchForFile`

    This will generate a rfc6902 JSON patch between two files inside your repo. These patch files are useful as a
    standard, but are pretty tricky to work with in something like a Dangerfile, where rule terseness takes priority.

  - `git.JSONDiffForFile`

    This uses `JSONPatchForFile` to generate an object that represents all changes inside a Dangerfile as a single
    object, with keys for the changed paths. For example with a change like this:

    ```diff
    {
      "dependencies": {
        "babel-polyfill": "^6.20.0",
     +  "chalk": "^1.1.1",
        "commander": "^2.9.0",
        "debug": "^2.6.0"
      },
    }
    ```

    You could become aware of what has changed with a Dangerfile in a `schedule`'d function like:

    ```js
    const packageDiff = await git.JSONDiffForFile("package.json")
    if (packageDiff.dependencies) {
      const deps = packageDiff.dependencies

      deps.added // ["chalk"],
      deps.removed // []
      deps.after // { "babel-polyfill": "^6.20.0", "chalk": "^1.1.1", "commander": "^2.9.0", "debug": "^2.6.0" }
      deps.before // { "babel-polyfill": "^6.20.0", "commander": "^2.9.0", "debug": "^2.6.0" }
    }
    ```

    The keys: `added` and `removed` only exist on the object if:

    - `before` and `after` are both objects - in which case `added` and `removed` are the added or removed keys
    - `before` and `after` are both arrays - in which case `added` and `removed` are the added or removed values

- Exposed all global functions ( like `warn`, `fail`, `git`, `schedule`, ... ) on the `danger` object. - [@orta][]

  This is specifically to simplify building library code. It should not affect end-users. If you want to look at making
  a Danger JS Plugin, I'd recommend exposing a function which takes the `danger` object and working from that. If you're
  interested, there is an active discussion on plugin support in the DangerJS issues.

- Improves messaging to the terminal - [@orta][]
- Adds the ability to not have Danger post to GitHub via a flag: `danger run --text-only` - [@orta][]
- Fix a crasher with `prs.find` #181 - [@orta][]

### 0.13.0

- Add `danger.utils` DSL, which includes `danger.utils.href()` and `danger.utils.sentence()` - macklinu

  We were finding that a lot of Dangerfiles needed similar functions, so we've added a `utils` object to offer functions
  that are going to be used across the board. If you can think of more functions you use, we'd love to add them. Ideally
  you shouldn't need to use anything but Danger + utils to write your Dangerfiles.

  ```js
  danger.utils.href("http://danger.systems", "Danger") // <a href="http://danger.systems">Danger</a>
  danger.utils.sentence(["A", "B", "C"]) // "A, B and C"
  ```

- Adds `danger.github.utils` - which currently has only one function: `fileLinks` - [@orta][]

  Most of the time people are working with a list of files (e.g. modified, or created) and then want to present
  clickable links to those. As the logic to figure the URLs is very GitHub specific, we've moved that into it's own
  object with space to grow.

  ```js
  const files = danger.git.modified_files // ["lib/component/a.ts", "lib/component/b.ts"]
  const links = danger.github.utils.fileLinks(files) // "<a href='...'>a</a> and <a href='...'>b</a>"
  warn(`These files have changes: ${links}`)
  ```

### 0.12.1

- Add support for [Drone](http://readme.drone.io) - gabro

### 0.12.0

- Added support for handling async code in a Dangerfile - deecewan

  This is still a bit of a work in progress, however, there is a new function added to the DSL: `schedule`.

  A Dangerfile is evaluated as a script, and so async code has not worked out of the box. With the `schedule` function
  you can now register a section of code to evaluate across multiple tick cycles.

  `schedule` currently handles two types of arguments, either a promise or a function with a resolve arg. Assuming you
  have a working Babel setup for this inside your project, you can run a Dangerfile like this:

  ```js
  schedule(async () => {
    const thing = await asyncAction()
    if (thing) {
      warn("After Async Function")
    }
  })
  ```

  Or if you wanted something simpler,

  ```js
  schedule(resolved => {
    if (failed) {
      fail("Failed to run")
    }
  })
  ```

- Adds new GitHub DSL elements - deecewan

* `danger.github.issue` - As a PR is an issue in GitHub terminology, the issue contains a bit more metadata. Mainly
  labels, so if you want to know what labels are applied to a PR, use `danger.github.issue.labels`
* `danger.github.reviews` - Find out about your reviews in the new GitHub Reviewer systems,
* `danger.github.requested_reviewers` - Find out who has been requested to review a PR.

- Updated TypeScript and Jest dependencies - [@orta][]
- Add support for Github Enterprise via DANGER_GITHUB_API_BASE_URL env var - mashbourne

### 0.11.3 - 0.11.5

- Internal changes for usage with Peril - [@orta][]

- Add `danger pr --repl`, which drops into a Node.js REPL after evaluating the dangerfile - macklinu
- Add support for Codeship - deecewan

### 0.11.0 - 0.11.2

- Add support for [Docker Cloud](https://cloud.docker.com) - camacho

### 0.10.1

- Builds which only use markdown now only show the markdown, and no violations table is shown - mxstbr

### 0.10.0

- Adds support for running Danger against a PR locally - [@orta][]

The workflow is that you find a PR that exhibits the behavior you'd like Danger to run against, then edit the local
`Dangerfile.js` and run `yarn run danger pr https://github.com/facebook/jest/pull/2629`.

This will post the results to your console, instead of on the PR itself.

- Danger changes to your Dangerfile are not persisted after the run - [@orta][]
- Add summary comment for danger message - kwonoj
- Add `jest-environment-node` to the Package.json - [@orta][]

### 0.9.0

- Adds support for `git.commits` and `github.commits` - [@orta][]

  Why two? Well github.commits contains a bunch of github specific metadata ( e.g. GitHub user creds, commit comment
  counts. ) Chances are, you're always going to use `git.commits` however if you want more rich data, the GitHub one is
  available too. Here's an example:

```js
const merges = git.commits.filter(commit => commit.message.include("Merge Master"))
if (merges.length) {
  fail("Please rebase your PR")
}
```

- Support custom dangerfile via `-d` commandline arg - kwonoj
- Allow debug dump output via `DEBUG=danger:*` environment variable - kwonoj
- Adds surf-build ci provider - kwonoj
- Forward environment variables to external module constructor - kwonoj

### 0.8.0

- Support `danger run -ci` to specify external CI provider - kwonoj
- Adds `--verbose` to `danger`, which for now will echo out all the URLs Danger has requested - [@orta][]
- Migrate codebase into TypeScript from flow - kwonoj
- Handle removing all sorts of import types for Danger in the Dangerfile - [@orta][]

### 0.7.3-4-5

- A failing network request will raise an error - [@orta][]
- Fix Dangerfile parsing which broke due to Peril related changes - [@orta][]
- Tweak the npmignore, ship less random stuff to others - [@orta][]

### 0.7.2

- Fixes to the shipped Flow/TS definitions - [@orta][]
- Adds more functions the the internal Danger GitHub client - [@orta][]
- Infrastructure work to allow Peril to run a Dangerfile - [@orta][]
- Upgrade outdated ESLint packages - macklinu
- Enhance Windows OS compatibility - kwonoj

### 0.7.1

- Set exit code to 1 when running `danger` throws an error - macklinu
- Add Jenkins CI source - macklinu
- Add .editorconfig - macklinu
- Adds jest-runtime to the dependencies - [@orta][]

### 0.7.0

- You can build and run in vscode using your own custom `env/development.env` file. This is useful because you can use
  the debugger against a real PR. See `env/development.env.example` for syntax. - [@orta][]

- Uses `jest-transform` and `jest-runtime` to eval and apply babel transforms.

  This does two things, makes it feasible to do [hosted-danger](https://github.com/danger/peril) and makes it possible
  to write your Dangerfile in a way that's consistent with the rest of your JavaScript. - [@orta][]

- Add tests directory to .npmignore - macklinu
- Update to Jest 18 - macklinu

### 0.6.10

- Brings back the ability to emulate a fake CI run locally via `danger` - [@orta][]

### 0.6.9

- Makes `babel-polyfill` a direct dependency, this is because it is actually an implicit dependency in the app. I'm not
  sure how I feel about this, I guess if we use a part of it in the babel translation of a user's Dangerfile them I'm OK
  with it. - [@orta][]

### 0.6.6 - 0.6.7 - 0.6.8

- Ship flow annotations with the npm module - [@orta][]

### 0.6.5

- Adds more node instances to travis - romanki + orta
- Adds support for Semaphore CI - [@orta][]

### 0.6.4

- The env vars `DANGER_TEST_REPO` and `DANGER_TEST_PR` will allow you initialize the FakeCI with a repo of your choice.
  See README.md for more info
- Improved error messaging around not including a `DANGER_GITHUB_API_TOKEN` in the ENV - nsfmc / orta
- Adds support for getting the diff for a specific file from git: e.g.

```js
// Politely ask for their name on the entry too
const changelogDiff = danger.git.diffForFile("changelog.md")
const contributorName = danger.github.pr.user.login
if (changelogDiff && changelogDiff.indexOf(contributorName) === -1) {
  warn("Please add your GitHub name to the changelog entry, so we can attribute you.")
}
```

### 0.6.3

- Does not break commonmark on GitHub - [@orta][]
- upgrades to flow 0.35.0 and fixes associated type errors in covariant/invariant interfaces - nsfmc
- omits flow requirement for new test files - nsfmc
- adds support for circleci - nsfmc
- defines CISource properties in flow as read-only - nsfmc

### 0.5.0

- `danger.pr` -> `danger.github.pr`, I've also created interfaces for them - [@orta][]
- `warn`, `message`, `markdown` are all ported over to DangerJS - [@orta][]
- Shows a HTML table for Danger message - [@orta][]
- Now offers a Flow-typed definition file, it's not shipped to their repo yet, you can make it by
  `npm run export-flowtype` - [@orta][]
- Started turning this into a real project by adding tests - [@orta][]

### 0.0.5-0.0.10

- Changes some files casing, added some logs, a bit of error reporting, and verifying everything works through npm -
  [@orta][]

### 0.0.4

- Danger edit an existing post, and delete it when it's not relevant - [@orta][]

### 0.0.3

- Danger will post a comment on a GitHub PR with any Fails - [@orta][]

### 0.0.2

OK, first usable for others version. Only supports GitHub and Travis CI.

You can run by doing:

```sh
danger
```

Make sure you set a `DANGER_GITHUB_API_TOKEN` on your CI -
[see the Ruby guide](http://danger.systems/guides/getting_started.html#setting-up-danger-to-run-on-your-ci) for that.

Then you can make a `dangerfile.js` (has to be lowercase, deal with it.) It has access to a whopping 2 DSL attributes.

```sh
pr
git
fail(message: string)
```

`pr` _probably_ won't be sticking around for the long run, but if you're using a `0.0.2` release, you should be OK with
that. It's the full metadata of the PR, so
[this JSON file](https://raw.githubusercontent.com/danger/danger/master/spec/fixtures/github_api/pr_response.json).
`git` currently has:

```sh
git.modified_file
git.created_files
git.deleted_files
```

which are string arrays of files.

`fail(message: string)` will let you raise an error, and will make the process return 1 after the parsing has finished.

Overall: your Dangerfile should look something like:

```js
import { danger } from "danger"

const hasChangelog = danger.git.modified_files.includes("changelog.md")
if (!hasChangelog) {
  fail("No Changelog changes!")
}
```

That should do ya. I think. This doesn't support babel, and I haven't explored using other modules etc, so...

./[@orta][]

### 0.0.1

Not usable for others, only stubs of classes etc. - [@orta][]

[danger-swift]: https://github.com/danger/danger-swift#danger-swift
[danger-go]: https://github.com/bdotdub/danger-go
[@orta]: https://github.com/orta
[@ashfurrow]: https://github.com/ashfurrow
[@joarwilk]: https://github.com/joarwilk
[@dfalling]: https://github.com/dfalling
[@caffodian]: https://github.com/caffodian
[@fbartho]: https://github.com/fbartho
[@tychota]: https://github.com/tychota
[@adam-moss]: https://github.com/adam-moss
[@urkle]: https://github.com/urkle
[@wizardishungry]: https://github.com/wizardishungry
[@hongrich]: https://github.com/hongrich
[@peterjgrainger]: https://github.com/peterjgrainger
[@keplersj]: https://github.com/keplersj
[@azz]: https://github.com/azz
[@mifi]: https://github.com/ionutmiftode
[@sunshinejr]: https://github.com/sunshinejr
[@mxstbr]: https://github.com/mxstbr
[@happylinks]: https://github.com/happylinks
[@fwal]: https://github.com/fwal
[@codestergit]: https://github.com/codestergit
[@danielrosenwasser]: https://github.com/DanielRosenwasser
[@joshacheson]: https://github.com/joshacheson
[@cwright017]: https://github.com/Cwright017
[@adamnoakes]: https://github.com/adamnoakes
[@johansteffner]: https://github.com/johansteffner
[@sgtcoolguy]: https://github.com/sgtcoolguy
[@patrickkempff]: https://github.com/patrickkempff
[@imorente]: https://github.com/imorente
[@langovoi]: https://github.com/langovoi
[@sebinsua]: https://github.com/sebinsua
[@randak]: https://github.com/randak
[@sajjadzamani]: https://github.com/sajjadzamani
[@cysp]: https://github.com/cysp
[@nminhnguyen]: https://github.com/NMinhNguyen
[@davidbrunow]: https://github.com/davidbrunow
[@aghassi]: https://github.com/aghassi
[@f-meloni]: https://github.com/f-meloni
[@stevemoser]: https://github.com/stevemoser<|MERGE_RESOLUTION|>--- conflicted
+++ resolved
@@ -15,10 +15,7 @@
 
 <!-- Your comment below this -->
 
-<<<<<<< HEAD
-=======
 - Removed `vm2` from Danger, it's not being used in Peril now - [@orta][]
->>>>>>> 16353fc5
 - `danger pr` with `--json` or --js` now don't require a Dangerfile to be present - [@orta][]
 
 # 7.0.5
