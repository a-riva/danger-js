--- conflicted
+++ resolved
@@ -15,11 +15,8 @@
 
 <!-- Your comment below this -->
 
-<<<<<<< HEAD
 - Fixed: Crash on BitbucketServer when the change type is unknown - [@f-meloni][]
-=======
 - Add `linesOfCode` in `GitDSL` - [@ninjaprox][]
->>>>>>> 8f55336f
 - Docs: document GitHubMergeRef type - [@nornagon][]
 
 # 7.0.13
