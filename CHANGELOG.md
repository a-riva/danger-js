<!--

// Please add your own contribution below inside the Master section, no need to
// set a version number, that happens during a deploy.
//
// These docs are aimed at users rather than danger developers, so please limit technical
// terminology in here.

// Note: if this is your first PR, you'll need to add your URL to the footnotes
//       see the bottom of this file

-->

## Master

<<<<<<< HEAD
* Improvements to the Flow definition file. [@orta][]
=======
* Improve path generator for danger-runner.
* Update the PR DSL to include bots. [@orta][]
>>>>>>> 7793031e

## 3.1.7

* Minor error reporting improvements. [@orta][]

## 3.1.6

* Move more code to only live inside functions. [@orta][]

## 3.1.5

* Fix --base options for danger local. [@peterjgrainger][]
* Fix a minor typo in Semaphore CI setup. [@hongrich][]
* Fix for capitalized Dangerfiles in CI environment. [@wizardishungry][]
* Fix `danger local` crashing when comparing master to HEAD with no changes. [@orta][]

## 3.1.4

* Register danger-runner as a package binary. [@urkle][]

## 3.1.2-3.1.3

* Peril typings to the Danger DSL. [@orta][]
* Reference docs updates for the website. [@orta][]

## 3.1.1

* Allows `danger runner` (the hidden command which runs the process) to accept
  unknown command flags (such as ones passed to it via `danger local`.) - [@adam-moss][]/[@orta][]

## 3.1.0

* Adds a new command `danger local`.

  This command will look between the current branch and master
  and use that to evaluate a dangerfile. This is aimed specifically at
  tools like git commit hooks, and for people who don't do code review.

  `danger.github` will be falsy in this context, so you could share a dangerfile
  between `danger local` and `danger ci`.

  When I thought about how to use it on Danger JS, I opted to make another Dangerfile and import it at the end of
  the main Dangerfile. This new Dangerfile only contains rules which can run with just `danger.git`, e.g. CHANGELOG/README
  checks. I called it `dangerfile.lite.ts`.

  Our setup looks like:

  ```json
  "scripts": {
    "prepush": "yarn build; yarn danger:prepush",
    "danger:prepush": "yarn danger local --dangerfile dangerfile.lite.ts"
    // [...]
  ```

You'll need to have [husky](https://www.npmjs.com/package/husky) installed for this to work. - [@orta][]

* STDOUT formatting has been improved, which is the terminal only version of
  Danger's typical GitHub comment style system. It's used in `danger pr`, `danger ci --stdout`
  and `danger local`. - [@orta][]
* Exposed a get file contents for the platform abstraction so that Peril can work on many platforms in the future - [@orta][]

### 3.0.5

* Added support for Bitrise as a CI Provider - [@tychota][]

### 3.0.5

* Nevercode ENV var fixes - [@fbartho][]

### 3.0.4

* Paginate for issues - [@orta][]

### 3.0.3

* Added support for Nevercode.io as a CI Provider - [@fbartho][]

### 3.0.2

* Don't log ENV vars during a run - thanks @samdmarshall. - [@orta][]

### 3.0.1

* Bug fixes and debug improvements. If you're interested run danger with `DEBUG="*" yarn danger [etc]`
  and you'll get a _lot_ of output. This should make it much easier to understand what's going on. - [@orta][]

### 3.0.0

* Updates to the CLI user interface. Breaking changes for everyone.

  **TLDR** - change `yarn danger` to `yarn danger ci`.

  Danger JS has been fighting an uphill battle for a while with respects to CLI naming, and
  duplication of work. So, now it's been simplified. There are four user facing commands:

  * `danger init` - Helps you get started with Danger
  * `danger ci` - Runs Danger on CI
  * `danger process` - Like `ci` but lets another process handle evaluating a Dangerfile
  * `danger pr` - Runs your local Dangerfile against an existing GitHub PR. Will not post on the PR

  This release deprecates running `danger` on it's own, so if you have `yarn danger` then move that be `yarn danger ci`.

  Each command name is now much more obvious in it intentions, I've heard many times that people aren't sure what commands do
  and it's _is_ still even worse in Danger ruby. I figure now is as good a time as any a good time to call it a clean slate.

  On a positive note, I gave all of the help screens an update and tried to improve language where I could.

- [@orta][]

### 2.1.9-10

* Fix to `danger pr` and `danger` infinite looping - [@orta][]

### 2.1.8

* Add a note in `danger pr` if you don't have a token set up - [@orta][]
* Bunch of docs updates - [@orta][]

### 2.1.7

* Fix Codeship integration - [@caffodian][]
* Updates documentation dependencies - [@orta][]
* Fixes to running `danger` with params - [@orta][]
* Fixes for `danger pr` not acting like `danger` WRT async code - [@orta][]
* Fixes `tsconfig.json` parse to be JSON5 friendly - [@gantman][]
* Fixes for `danger.github.thisPR` to use the base metadata for a PR, I'm too used to branch workflows - [@orta][]

### 2.1.6

* Updates dependencies - [@orta][]
* Link to the build URL if Danger can find it in the CI env - [@orta][]
* Removes the "couldn't post a status" message - [@orta][]

### 2.1.5

* The TS compiler will force a module type of commonjs when transpiling the Dangerfile - [@orta][]

### 2.1.4

* Adds a CLI option for a unique Danger ID per run to `danger` and `danger process`,
  so you can have multiple Danger comments on the same PR. - [@orta][]

### 2.1.1 - 2.1.2 - 2.1.3

* Fixes/Improvements for `danger init` - [@orta][]

### 2.1.0

* Adds a new command for getting set up: `danger init` - [@orta][]
* Fix double negative in documentation. [@dfalling][]
* Fix `gloabally` typo in documentation. [@dfalling][]

### 2.0.2 - 2.0.3

* Adds a warning when you try to import Danger when you're not in a Dangerfile - [@orta][]
* Exports the current process env to the `danger run` subprocess - [@orta][]

### 2.0.1

* Potential fixes for CLI sub-commands not running when packaging danger - [@orta][]

### 2.0.0

* Fixes the `danger.js.flow` fix to handle exports correctly, you _probably_ need to add
  `.*/node_modules/danger/distribution/danger.js.flow` to the `[libs]` section of your settings for it to work though -
  [@orta][]

### 2.0.0-beta.2

* Fixes a bug with `danger.github.utils` in that it didn't work as of b1, and now it does :+1: - [@orta][]
* Ships a `danger.js.flow` in the root of the project, this may be enough to support flow typing, thanks to
  [@joarwilk][] and [flowgen](https://github.com/joarwilk/flowgen) - [@orta][]

### 2.0.0-beta.1

* Converts the command `danger` (and `danger run`) to use `danger process` under the hood. What does this do?

  * Dangerfile evaluation is in a separate process, run without a vm sandbox. This fixes the async problem which we
    created `schedule` for. Previously, any async work in your Dangerfile needed to be declared to Danger so that it
    knew when all of the work had finished. Now that the running happens inside another process, we can use the
    `on_exit` calls of the process to know that all work is done. So, _in Danger_ (not in Peril) async code will work
    just like inside a traditional node app.

  * Makes `danger process` a first class citizen. This is awesome because there will be reliable support for other
    languages like [danger-swift][], [danger-go][] and more to come.

  * The `danger process` system is now codified in types, so it's really easy to document on the website.

* Adds a `--js` and `--json` option to `danger pr` which shows the output in a way that works with `danger process`.
  This means you can preview the data for any pull request.

./[@orta][]

### 2.0.0-alpha.20

Moves away from vm2 to a require-based Dangerfile runner. This removes the sandboxing aspect of the Dangerfile
completely, but the sandboxing was mainly for Peril and I have a plan for that.

https://github.com/danger/peril/issues/159

I would like to move the main parts of Danger JS to also work like `danger process`, so I'll be continuing to work as a
alpha for a bit more. One interesting side-effect of this could be that I can remove `schedule` from the DSL. I've not
tested it yet though. Turns out this change is _real_ hard to write tests for. I've made #394 for that.

./[@orta][]

### 2.0.0-alpha.18 - 19

* Moves internal methods away from Sync to avoid problems when running in Peril - [@ashfurrow][]
* Passes through non-zero exit codes from `danger process` runs - [@ashfurrow][]

### 2.0.0-alpha.17

* Improve CircleCI PR detection

### 2.0.0-alpha.16

Some UX fixes:

* Don't show warnings about not setting a commit status (unless in verbose) - [@orta][]
* Delete duplicate Danger message, due to fast Peril edits - [@orta][]
* Show Peril in the commit status if inside Peril, not just Danger - [@orta][]
* [internal] Tightened the typings on the commands, and abstracted them to share some code - [@orta][]

### 2.0.0-alpha.15

* Updates `diffForFile`, `JSONPatchForFile`, and `JSONDiffForFile` to include created and removed files - #368 - bdotdub

### 2.0.0-alpha.14

* Adds a blank project generated in travis 8 to test no-babel or TS integration - [@orta][]
* Improvements to `danger process` logging, and build fails correctly #363 - [@orta][]

### 2.0.0-alpha.13

* Improve the error handling around the babel API - #357 - [@orta][]
* Move back to the original URLs for diffs, instead of relying on PR metadata - [@orta][]
* Updates the types for `schedule` to be more accepting of what it actually takes - [@orta][]

### 2.0.0-alpha.12

* Fixed #348 invalid json response body error on generating a diff - felipesabino
* Potential fix for ^ that works with Peril also - [@orta][]

### 2.0.0-alpha.11

* Doh, makes the `danger process` command actually available via the CLI - [@orta][]

### 2.0.0-alpha.10

* Adds a `danger process` command, this command takes amn argument of a process to run which expects the Danger DSL as
  JSON in STDIN, and will post a DangerResults object to it's STDOUT. This frees up another process to do whatever they
  want. So, others can make their own Danger runner.

  An example of this is [Danger Swift][danger-swift]. It takes a [JSON][swift-json] document via [STDIN][swift-stdin],
  [compiles and evaluates][swift-eval] a [Swift file][swift-dangerfile] then passes the results back to `danger process`
  via [STDOUT][swift-stdout].

  Another example is this simple Ruby script:

  ```ruby
    #!/usr/bin/env ruby

  require 'json'
  dsl_json = STDIN.tty? ? 'Cannot read from STDIN' : $stdin.read
  danger = JSON.parse(dsl_json)
  results = { warnings: [], messages:[], fails: [], markdowns: [] }

  if danger.github.pr.body.include? "Hello world"
    results.messages << { message: "Hey there" }
  end

  require 'json'
  STDOUT.write(results.to_json)
  ```

  Which is basically Ruby Danger in ~10LOC. Lols.

  This is the first release of the command, it's pretty untested, but [it does work][swift-first-pr]. - [@orta][]

[danger-swift]: https://github.com/danger/danger-swift
[swift-json]: https://github.com/danger/danger-swift/blob/master/fixtures/eidolon_609.json
[swift-stdin]: https://github.com/danger/danger-swift/blob/1576e336e41698861456533463c8821675427258/Sources/Runner/main.swift#L9-L11
[swift-eval]: https://github.com/danger/danger-swift/blob/1576e336e41698861456533463c8821675427258/Sources/Runner/main.swift#L23-L40
[swift-dangerfile]: https://github.com/danger/danger-swift/blob/1576e336e41698861456533463c8821675427258/Dangerfile.swift
[swift-stdout]: https://github.com/danger/danger-swift/blob/1576e336e41698861456533463c8821675427258/Sources/Runner/main.swift#L48-L50
[swift-first-pr]: https://github.com/danger/danger-swift/pull/12

### 2.0.0-alpha.9

* Uses the Babel 7 alpha for all source compilation with JS, Flow+JS and TS. This worked without any changes to our
  internal infra which is pretty awesome. All TS tests passed. Babel 7 is still in alpha, but so is Danger 2.0 - so I'm
  happy to keep Danger in a pretty long alpha, till at least Babel 7 is in beta.

  It also still supports using TypeScript via the "`typescript"` module, if you have that installed. - [@orta][]

* `danger.github.thisPR` now uses the PR's head, not base - [@orta][]

### 2.0.0-alpha.8

* Uses the GitHub `diff_url` instead of the `diff` version header, as it conflicted with Peril - [@orta][]
* Handle exceptions in Dangerfile and report them as failures in Danger results - macklinu

### 2.0.0-alpha.6-7

* Expose a Promise object to the external GitHub API - [@orta][]

### 2.0.0-alpha.4-5

* Allow running a dangerfile entirely from memory using the `Executor` API - [@orta][]

### 2.0.0-alpha.2-3

* Removes the `jest-*` dependencies - [@orta][]

### 2.0.0-alpha.1

* Support [a vm2](https://github.com/patriksimek/vm2) based Dangerfile runner as an alternative to the jest
  infrastructure. There are a few main reasons for this:

  * I haven't been able to completely understand how Jest's internals work around all of the code-eval and pre-requisite
    setup, which has made it hard to work on some more complex Peril features.

  * Jest releases are every few months, personally I love this as a user of Jest, as an API consumer it can be difficult
    to get changes shipped.

  * The fact that both Danger/Jest make runtime changes means that you need to update them together

  * I have commit access to vm2, so getting changes done is easy

  I like to think of it as having gone from Jest's runner which is a massive toolbox, to vm2 which is a tiny toolbox
  where I'll have to add a bunch of new tools to get everything working.

  The _massive downside_ to this is that Danger now has to have support for transpiling via Babel, or from TypeScript
  unlike before, where it was a freebie inside Jest. Jest handled this so well. This means that a Dangerfile which used
  to "just work" with no config may not. Thus, IMO, this is a breaking major semver.

  Is it likely that you need to make any changes? So far, it seems probably not. At least all of the tests with
  Dangerfiles original from the older Jest runner pass with the new version.

  This is an alpha release, because it's knowingly shipped with some breakages around babel support, specifically:

  * Babel parsing of relative imports in a Dangerfile aren't working
  * Some of the features which require the `regeneratorRuntime` to be set up aren't working yet

  Those are blockers on a 2.0.0 release.

### 1.2.0

* Exposes an internal API for reading a file from a GitHub repo as `danger.github.utils.fileContents` - [@orta][]

  Ideally this is what you should be using in plugins to read files, it's what Danger uses throughout the codebase
  internally. This means that your plugin/dangerfile doesn't need to rely on running on the CI when instead it could run
  via the GitHub API.

* Update prettier - [@orta][]
* Removes dtslint as a dependency - sapegin/orta

### 1.1.0

* Support retrive paginated pull request commit list - kwonoj
* Add support for VSTS CI - mlabrum
* Remove the DSL duplication on the `danger` export, it wasn't needed or used. - [@orta][]
* Update to TypeScript 2.4.x - [@orta][]
* Rename github test static_file to remove `:` from the filename to fix a checkout issue on windows - mlabrum

### 1.0.0

Hello readers! This represents a general stability for Danger. It is mainly a documentation release, as it corresponds
to <http://danger.systems/js/> being generally available. I made the initial commit back in 20 Aug 2016 and now it's
30th June 2017. It's awesome to look back through the CHANGELOG and see how things have changed.

You can find out a lot more about the 1.0, and Danger's history on my [Artsy blog post on the Danger
1.0](https://artsy.github.io/blog/2017/06/30/danger-one-oh-again/).

* Adds inline docs for all CI providers - [@orta][]

### 0.21.1

* Use HTTP for the GitHub status check target URL - macklinu
* Correct some examples in node-app - clintam
* Add support for buddybuild CI - benkraus/clintam
* Add support for GithHub Apps API (no GET /user) - clintam

### 0.21.0

* Posts status reports for passing/failing builds, if the account for danger has access - [@orta][]
* Adds prettier to the codebase - [@orta][]
* Converts a bunch of Danger's dangerfile into a plugin -
  [danger-plugin-yarn](https://github.com/orta/danger-plugin-yarn) - [@orta][]

This is my first non-trivial plugin, based on infrastructure from @macklinu. Plugins are looking great, you can get some
info at <https://github.com/macklinu/generator-danger-plugin>.

* Docs updates for the website - [@orta][]

### 0.20.0

* Fix `danger pr` commands are not running on windows - kwonoj
* Fix broken link in getting started docs - frozegnome
* Do not delete comment written from user have same userid for danger - kwonoj
* Fix link to `jest` in getting started docs - palleas
* Fix yarn install instruction in getting started docs - palleas

### 0.19.0

* Update to Jest 20 - macklinu
* Change the danger.d.ts to use module exports instead of globals - [@orta][]
* Render markdown inside `message()`, `warn()`, and `fail()` messages. - macklinu

An example:

```js
fail(`Missing Test Files:

- \`src/lib/components/artist/artworks/__tests__/index-tests.tsx\`
- \`src/lib/components/artwork_grids/__tests__/infinite_scroll_grid-tests.tsx\`
- \`src/lib/containers/__tests__/works_for_you-tests.tsx\`

If these files are supposed to not exist, please update your PR body to include "Skip New Tests".`)
```

Will result in:

<table>
  <thead>
    <tr>
      <th width="50"></th>
      <th width="100%" data-danger-table="true">Fails</th>
    </tr>
  </thead>
  <tbody>
<tr>
      <td>:no_entry_sign:</td>
      <td>Missing Test Files:

* `src/lib/components/artist/artworks/__tests__/index-tests.tsx`
* `src/lib/components/artwork_grids/__tests__/infinite_scroll_grid-tests.tsx`
* `src/lib/containers/__tests__/works_for_you-tests.tsx`

If these files are supposed to not exist, please update your PR body to include "Skip New Tests".

</td>
    </tr>
  </tbody>
</table>

### 0.18.0

* Adds `github.api`. This is a fully authenticated client from the [github](https://www.npmjs.com/package/github) npm
  module. - @orta

  An easy example of it's usage would be using Danger to add a label to your PR. Note that Danger will have the
  permissions for your account, so for OSS repos - this won't work.

  ```js
  danger.github.api.issues.addLabels({
    owner: "danger",
    repo: "danger-js",
    number: danger.github.pr.number,
    labels: ["Danger Passed"],
  })
  ```

  Yeah, that's a bit verbose, I agree. So, there's also `github.thisPR` which should simplify that. It aims to provide a
  lot of the values for the current PR to use with the API.

  ```js
  const github = danger.github
  github.api.issues.addLabels({ ...github.thisPR, labels: ["Danger Passed"] })
  ```

  You could use this API for a bunch of things, here's some quick ideas:

  * Request specific reviewers when specific files change (`api.pullRequests.createReviewRequest`)
  * Add a label for when something passes or fails (`api.issues.addLabels`)
  * Verifying if someone is in your org? (`api.orgs.checkMembership`)
  * Updating Project tickets to show they have a PR (`api.projects.updateProject`)

### 0.17.0

* [Enhancements to `danger.git.diffForFile()`](https://github.com/danger/danger-js/pull/223) - @namuol

  * Removed `diffTypes` second argument in favor of `result.added` and `result.removed`
  * Added `result.before` and `result.after` for easy access to full contents of the original & updated file
  * `danger.git.diffForFile` is now an `async` function

  #### TL;DR:

  ```js
  // In danger 0.16.0:
  const fullDiff = danger.git.diffForFile('foo.js')
  const addedLines = danger.git.diffForFile('foo.js', ['add'])
  const removedLines = danger.git.diffForFile('foo.js', ['del'])

  // In the latest version:
  const diff = await danger.git.diffForFile('foo.js')
  const fullDiff = diff.diff
  const addedLines = diff.added
  const removedLines = diff.removed
  const beforeFileContents = diff.before
  const afterFileContents = diff.after
  ```

* Update internal test fixture generation docs - namuol

### 0.16.0

* Adds a `diffTypes` option to `diffForFile` - alex3165
* Add Buildkite CI source - jacobwgillespie

### 0.15.0

* When a Dangerfile fails to eval, send a message to the PR - [@orta][]

### 0.14.2

* Updated jest-\* dependencies to 19.x - [@orta][]

  Updating the jest-\* dependencies seems to be exhibiting strange behavior in tests for windows if you update, and use
  windows, can you please confirm that everything is 👍

* Added type shapings to `JSONPatchForFile` - [@orta][]
* Replaced deprecated `lodash.isarray` package with `Array.isArray` - damassi

### 0.14.1

* Moved `@types/chalk` from dependencies to devDependencies - [@orta][]
* Killed some stray console logs - [@orta][]
* Updated the danger.d.ts - [@orta][]

### 0.14.0

* TypeScript Dangerfiles are now support in Danger - [@orta][]

  We use TypeScript in Danger, and a lot of my work in Artsy now uses TypeScript (see: [JS2017 at
  Artsy](http://artsy.github.io/blog/2017/02/05/Front-end-JavaScript-at-Artsy-2017/#TypeScrip1t)), so I wanted to
  explore using TypeScript in Dangerfiles.

  This is built on top of Jest's custom transformers, so if you are already using Jest with TypeScript, then you can
  change the `dangerfile.js` to `dangerfile.ts` and nothing should need changing ( except that you might have new
  warnings/errors ) (_note:_ in changing this for Danger, I had to also add the `dangerfile.ts` to the `"exclude"`
  section of the `tsconfig.json` so that it didn't change the project's root folder.)

  This repo is now using both a babel Dangerfile (running on Circle CI) and a TypeScript one (running on Travis) to
  ensure that we don't accidentally break either.

* Created a new `danger.d.ts` for VS Code users to get auto-completion etc - [@orta][]
* Added a two new `git` DSL functions: `git.JSONDiffForFile(filename)` and `git.JSONPatchForFile(filename)`.

  * `git.JSONPatchForFile`

    This will generate a rfc6902 JSON patch between two files inside your repo. These patch files are useful as a
    standard, but are pretty tricky to work with in something like a Dangerfile, where rule terseness takes priority.

  * `git.JSONDiffForFile`

    This uses `JSONPatchForFile` to generate an object that represents all changes inside a Dangerfile as a single
    object, with keys for the changed paths. For example with a change like this:

    ```diff
    {
      "dependencies": {
        "babel-polyfill": "^6.20.0",
     +  "chalk": "^1.1.1",
        "commander": "^2.9.0",
        "debug": "^2.6.0"
      },
    }
    ```

    You could become aware of what has changed with a Dangerfile in a `schedule`'d function like:

    ```js
    const packageDiff = await git.JSONDiffForFile("package.json")
    if (packageDiff.dependencies) {
      const deps = packageDiff.dependencies

      deps.added   // ["chalk"],
      deps.removed // []
      deps.after   // { "babel-polyfill": "^6.20.0", "chalk": "^1.1.1", "commander": "^2.9.0", "debug": "^2.6.0" }
      deps.before  // { "babel-polyfill": "^6.20.0", "commander": "^2.9.0", "debug": "^2.6.0" }
    }
    ```

    The keys: `added` and `removed` only exist on the object if:

    * `before` and `after` are both objects - in which case `added` and `removed` are the added or removed keys
    * `before` and `after` are both arrays - in which case `added` and `removed` are the added or removed values

* Exposed all global functions ( like `warn`, `fail`, `git`, `schedule`, ... ) on the `danger` object. - [@orta][]

  This is specifically to simplify building library code. It should not affect end-users. If you want to look at making
  a Danger JS Plugin, I'd recommend exposing a function which takes the `danger` object and working from that. If you're
  interested, there is an active discussion on plugin support in the DangerJS issues.

* Improves messaging to the terminal - [@orta][]
* Adds the ability to not have Danger post to GitHub via a flag: `danger run --text-only` - [@orta][]
* Fix a crasher with `prs.find` #181 - [@orta][]

### 0.13.0

* Add `danger.utils` DSL, which includes `danger.utils.href()` and `danger.utils.sentence()` - macklinu

  We were finding that a lot of Dangerfiles needed similar functions, so we've added a `utils` object to offer functions
  that are going to be used across the board. If you can think of more functions you use, we'd love to add them. Ideally
  you shouldn't need to use anything but Danger + utils to write your Dangerfiles.

  ```js
  danger.utils.href("http://danger.systems", "Danger") // <a href="http://danger.systems">Danger</a>
  danger.utils.sentence(["A", "B", "C"]) // "A, B and C"
  ```

* Adds `danger.github.utils` - which currently has only one function: `fileLinks` - [@orta][]

  Most of the time people are working with a list of files (e.g. modified, or created) and then want to present
  clickable links to those. As the logic to figure the URLs is very GitHub specific, we've moved that into it's own
  object with space to grow.

  ```js
  const files = danger.git.modified_files // ["lib/component/a.ts", "lib/component/b.ts"]
  const links = danger.github.utils.fileLinks(files) // "<a href='...'>a</a> and <a href='...'>b</a>"
  warn(`These files have changes: ${links}`)
  ```

### 0.12.1

* Add support for [Drone](http://readme.drone.io) - gabro

### 0.12.0

* Added support for handling async code in a Dangerfile - deecewan

  This is still a bit of a work in progress, however, there is a new function added to the DSL: `schedule`.

  A Dangerfile is evaluated as a script, and so async code has not worked out of the box. With the `schedule` function
  you can now register a section of code to evaluate across multiple tick cycles.

  `schedule` currently handles two types of arguments, either a promise or a function with a resolve arg. Assuming you
  have a working Babel setup for this inside your project, you can run a Dangerfile like this:

  ```js
  schedule(async () => {
    const thing = await asyncAction()
    if (thing) {
      warn("After Async Function")
    }
  })
  ```

  Or if you wanted something simpler,

  ```js
  schedule(resolved => {
    if (failed) {
      fail("Failed to run")
    }
  })
  ```

* Adds new GitHub DSL elements - deecewan

- `danger.github.issue` - As a PR is an issue in GitHub terminology, the issue contains a bit more metadata. Mainly
  labels, so if you want to know what labels are applied to a PR, use `danger.github.issue.labels`
- `danger.github.reviews` - Find out about your reviews in the new GitHub Reviewer systems,
- `danger.github.requested_reviewers` - Find out who has been requested to review a PR.

* Updated TypeScript and Jest dependencies - [@orta][]
* Add support for Github Enterprise via DANGER_GITHUB_API_BASE_URL env var - mashbourne

### 0.11.3 - 0.11.5

* Internal changes for usage with Peril - [@orta][]

* Add `danger pr --repl`, which drops into a Node.js REPL after evaluating the dangerfile - macklinu
* Add support for Codeship - deecewan

### 0.11.0 - 0.11.2

* Add support for [Docker Cloud](https://cloud.docker.com) - camacho

### 0.10.1

* Builds which only use markdown now only show the markdown, and no violations table is shown - mxstbr

### 0.10.0

* Adds support for running Danger against a PR locally - [@orta][]

The workflow is that you find a PR that exhibits the behavior you'd like Danger to run against, then edit the local
`Dangerfile.js` and run `yarn run danger pr https://github.com/facebook/jest/pull/2629`.

This will post the results to your console, instead of on the PR itself.

* Danger changes to your Dangerfile are not persisted after the run - [@orta][]
* Add summary comment for danger message - kwonoj
* Add `jest-environment-node` to the Package.json - [@orta][]

### 0.9.0

* Adds support for `git.commits` and `github.commits` - [@orta][]

  Why two? Well github.commits contains a bunch of github specific metadata ( e.g. GitHub user creds, commit comment
  counts. ) Chances are, you're always going to use `git.commits` however if you want more rich data, the GitHub one is
  available too. Here's an example:

```js
const merges = git.commits.filter(commit => commit.message.include("Merge Master"))
if (merges.length) {
  fail("Please rebase your PR")
}
```

* Support custom dangerfile via `-d` commandline arg - kwonoj
* Allow debug dump output via `DEBUG=danger:*` environment variable - kwonoj
* Adds surf-build ci provider - kwonoj
* Forward environment variables to external module constructor - kwonoj

### 0.8.0

* Support `danger run -ci` to specify external CI provider - kwonoj
* Adds `--verbose` to `danger`, which for now will echo out all the URLs Danger has requested - [@orta][]
* Migrate codebase into TypeScript from flow - kwonoj
* Handle removing all sorts of import types for Danger in the Dangerfile - [@orta][]

### 0.7.3-4-5

* A failing network request will raise an error - [@orta][]
* Fix Dangerfile parsing which broke due to Peril related changes - [@orta][]
* Tweak the npmignore, ship less random stuff to others - [@orta][]

### 0.7.2

* Fixes to the shipped Flow/TS definitions - [@orta][]
* Adds more functions the the internal Danger GitHub client - [@orta][]
* Infrastructure work to allow Peril to run a Dangerfile - [@orta][]
* Upgrade outdated ESLint packages - macklinu
* Enhance Windows OS compatibility - kwonoj

### 0.7.1

* Set exit code to 1 when running `danger` throws an error - macklinu
* Add Jenkins CI source - macklinu
* Add .editorconfig - macklinu
* Adds jest-runtime to the dependencies - [@orta][]

### 0.7.0

* You can build and run in vscode using your own custom `env/development.env` file. This is useful because you can use
  the debugger against a real PR. See `env/development.env.example` for syntax. - [@orta][]

* Uses `jest-transform` and `jest-runtime` to eval and apply babel transforms.

  This does two things, makes it feasible to do [hosted-danger](https://github.com/danger/peril) and makes it possible
  to write your Dangerfile in a way that's consistent with the rest of your JavaScript. - [@orta][]

* Add tests directory to .npmignore - macklinu
* Update to Jest 18 - macklinu

### 0.6.10

* Brings back the ability to emulate a fake CI run locally via `danger` - [@orta][]

### 0.6.9

* Makes `babel-polyfill` a direct dependency, this is because it is actually an implicit dependency in the app. I'm not
  sure how I feel about this, I guess if we use a part of it in the babel translation of a user's Dangerfile them I'm OK
  with it. - [@orta][]

### 0.6.6 - 0.6.7 - 0.6.8

* Ship flow annotations with the npm module - [@orta][]

### 0.6.5

* Adds more node instances to travis - romanki + orta
* Adds support for Semaphore CI - [@orta][]

### 0.6.4

* The env vars `DANGER_TEST_REPO` and `DANGER_TEST_PR` will allow you initialize the FakeCI with a repo of your choice.
  See README.md for more info
* Improved error messaging around not including a `DANGER_GITHUB_API_TOKEN` in the ENV - nsfmc / orta
* Adds support for getting the diff for a specific file from git: e.g.

```js
// Politely ask for their name on the entry too
const changelogDiff = danger.git.diffForFile("changelog.md")
const contributorName = danger.github.pr.user.login
if (changelogDiff && changelogDiff.indexOf(contributorName) === -1) {
  warn("Please add your GitHub name to the changelog entry, so we can attribute you.")
}
```

### 0.6.3

* Does not break commonmark on GitHub - [@orta][]
* upgrades to flow 0.35.0 and fixes associated type errors in covariant/invariant interfaces - nsfmc
* omits flow requirement for new test files - nsfmc
* adds support for circleci - nsfmc
* defines CISource properties in flow as read-only - nsfmc

### 0.5.0

* `danger.pr` -> `danger.github.pr`, I've also created interfaces for them - [@orta][]
* `warn`, `message`, `markdown` are all ported over to DangerJS - [@orta][]
* Shows a HTML table for Danger message - [@orta][]
* Now offers a Flow-typed definition file, it's not shipped to their repo yet, you can make it by `npm run export-flowtype` - [@orta][]
* Started turning this into a real project by adding tests - [@orta][]

### 0.0.5-0.0.10

* Changes some files casing, added some logs, a bit of error reporting, and verifying everything works through npm -
  [@orta][]

### 0.0.4

* Danger edit an existing post, and delete it when it's not relevant - [@orta][]

### 0.0.3

* Danger will post a comment on a GitHub PR with any Fails - [@orta][]

### 0.0.2

OK, first usable for others version. Only supports GitHub and Travis CI.

You can run by doing:

```sh
danger
```

Make sure you set a `DANGER_GITHUB_API_TOKEN` on your CI - [see the Ruby
guide](http://danger.systems/guides/getting_started.html#setting-up-danger-to-run-on-your-ci) for that.

Then you can make a `dangerfile.js` (has to be lowercase, deal with it.) It has access to a whopping 2 DSL attributes.

```sh
pr
git
fail(message: string)
```

`pr` _probably_ won't be sticking around for the long run, but if you're using a `0.0.2` release, you should be OK with
that. It's the full metadata of the PR, so [this JSON
file](https://raw.githubusercontent.com/danger/danger/master/spec/fixtures/github_api/pr_response.json). `git` currently
has:

```sh
git.modified_file
git.created_files
git.deleted_files
```

which are string arrays of files.

`fail(message: string)` will let you raise an error, and will make the process return 1 after the parsing has finished.

Overall: your Dangerfile should look something like:

```js
import { danger } from "danger"

const hasChangelog = danger.git.modified_files.includes("changelog.md")
if (!hasChangelog) {
  fail("No Changelog changes!")
}
```

That should do ya. I think. This doesn't support babel, and I haven't explored using other modules etc, so...

./[@orta][]

### 0.0.1

Not usable for others, only stubs of classes etc. - [@orta][]

[danger-swift]: https://github.com/danger/danger-swift#danger-swift
[danger-go]: https://github.com/bdotdub/danger-go
[@orta]: https://github.com/orta
[@ashfurrow]: https://github.com/ashfurrow
[@joarwilk]: https://github.com/joarwilk
[@dfalling]: https://github.com/dfalling
[@caffodian]: https://github.com/caffodian
[@fbartho]: https://github.com/fbartho
[@tychota]: https://github.com/tychota
[@adam-moss]: https://github.com/adam-moss
[@urkle]: https://github.com/urkle
[@wizardishungry]: https://github.com/wizardishungry
[@hongrich]: https://github.com/hongrich
[@peterjgrainger]: https://github.com/peterjgrainger
[@mifi]: https://github.com/ionutmiftode<|MERGE_RESOLUTION|>--- conflicted
+++ resolved
@@ -13,12 +13,9 @@
 
 ## Master
 
-<<<<<<< HEAD
 * Improvements to the Flow definition file. [@orta][]
-=======
 * Improve path generator for danger-runner.
 * Update the PR DSL to include bots. [@orta][]
->>>>>>> 7793031e
 
 ## 3.1.7
 
