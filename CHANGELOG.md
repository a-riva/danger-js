--- conflicted
+++ resolved
@@ -17,11 +17,8 @@
 
 - Fix structuredDiffForFile for BitBucket Server - [@osmestad]
 - Fix Buddy.works isPR and use PR number instead of PR ID - [@mmiszy]
-<<<<<<< HEAD
+- remove jsome package and replace with prettyjson - [@watchinharrison]
 - Add GitLab support to Jenkins provider - [@sandratatarevicova]
-=======
-- remove jsome package and replace with prettyjson - [@watchinharrison]
->>>>>>> 776153e9
 
 <!-- Your comment above this -->
 
