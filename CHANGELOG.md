<!--

// Please add your own contribution below inside the Master section, no need to
// set a version number, that happens during a deploy. Thanks!
//
// These docs are aimed at users rather than danger developers, so please limit technical
// terminology in here.

// Note: if this is your first PR, you'll need to add your URL to the footnotes
//       see the bottom of this file. The list there is sorted, try to follow that.

-->

## Master

<!-- Your comment below this -->

<<<<<<< HEAD
- Use new env `BITBUCKET_REPO_FULL_NAME` in bitbucket pipeline. - [@Soyn]
=======
- Take commit hash from CI Source if available - [@f-meloni]
>>>>>>> 73d14395

# 9.1.3

- Updates GitLab API to 10.x - [@awgeorge]

# 9.1.2

- Add retry handling for API requests - [@jtreanor]

# 9.1.1

- Fixes TS declarations - [@orta]
- Fix Github Actions documentation - [@ravanscafi]
- Improve Performance by Caching BitBucket Cloud Commits - [@hellocore]
- Add compliment message to comment template on Bitbucket Cloud - [@hellocore]
- Add option to set custom icon in messages - [@rohit-smpx]

# 9.1.0

- Expose BitBucketServerAPI - [@NMinhNguyen]

# 9.0.3

- Add support OAuth for BitBucket Cloud - [@hellocore]
- Allow `handleResults` to be called without a `git` object - [@jtreanor]

# 9.0.2

- Fix for the GitLab dependency making danger not load - [@f-meloni]

# 9.0.1

- Fixed incorrect main comment template on Bitbucket Cloud - [@hellocore]

# 9.0.0

- Add BitBucket Cloud & BitBucket Pipelines support - [@hellocore]
- Add GitLab missing states - [@f-meloni]
- Fixes incorrect slug for builds from forks on Codefresh - [@stevenp]

# 8.0.0

- Adds GitLab & GitLab CI support - [@notjosh], [@bigkraig], [@jamime]
- Add support for AppCenter - [@mrndjo]

# 7.1.4

- Un-hardcodes the repo in `danger.github.utils.createOrUpdatePR`- [@ds300]

# 7.1.3

- Cleans up the declarations a little bit - [@orta]
- Adds support for [Codefresh CI](https://codefresh.io) - [@stevenp]

# 7.1.2

- Update ts-jest to 24.0.2 - [@friederbluemle]
- Adds a fix for the default name of Danger in status - [@orta]
- Adds `danger.git.fileMatch.getKeyedPaths()`, providing more convenient access to paths. This replaces
  `fileMatch.tap()` and `fileMatch.debug()`.

  ```ts
  const components = fileMatch("components/**/*.js", "!**/*.test.js")
  const componentTests = fileMatch("!**/*.test.js")

  if (components.edited && !componentTests.edited) {
    warn(
      [
        "This PR modified some components but none of their tests. <br>",
        "That's okay so long as it's refactoring existing code. <br>",
        "Affected files: ",
        components.getKeyedPaths().edited.join(", "),
      ].join("")
    )
  }
  ```

  This makes it much simpler to compose a collection of file checks - [@paulmelnikow]

# 7.1.0

- Adds Chainsmoker, and expands the Danger DSL with the addition of `danger.git.fileMatch`.

  ```ts
  const documentation = danger.git.fileMatch("**/*.md")
  const packageJson = danger.git.fileMatch("package.json")
  const lockfile = danger.git.fileMatch("yarn.lock", "package-lock.json")

  if (documentation.edited) {
    message("Thanks - We :heart: our [documentarians](http://www.writethedocs.org/)!")
  }

  if (packageJson.modified && !lockfile.modified) {
    warn("This PR modified package.json, but not the lockfile")
  }
  ```

  This makes it much simpler to compose a collection of file checks - [@paulmelnikow]

# 7.0.19

- Taken a stab at trying to make the commit status summary to feel better in both Danger & Peril [@orta][@dblandin]

# 7.0.18

- Adds a CLI option `--failOnErrors` so that you can force `danger ci` to return a failed exit code on any `fail`s in a
  Dangerfile [@f-meloni]

# 7.0.17

- Send different build update keys based on the id on Bitbucket [@f-meloni]

# 7.0.16

- Add support for CodeBuild CI source [@sharkysharks]

# 7.0.15

- Enable Danger runs with different DangerIDs to post separate statuses [@randak]
- Docs: fix typo - [@hiroppy]
- Fixed: isCI check for Codeship - [@msteward]

# 7.0.14

- Fixed: Crash on BitbucketServer when the change type is unknown - [@f-meloni]
- Add `linesOfCode` in `GitDSL` - [@ninjaprox]
- Docs: document GitHubMergeRef type - [@nornagon]

# 7.0.13

- Adds some Debug logs for babel transformation - [@orta]

# 7.0.12

- Support multi-line import/require statements in Dangerfiles & possibly fix source-mapping for errors - [@fbartho]

# 7.0.11

- Return the DangerResults meta after sorting and merging operations - [@f-meloni]
- Make bitbucket generated signature less aggressive - [@f-meloni]

# 7.0.9

- Updates the import for octokit at the top of the danger.d.ts - [@orta]

# 7.0.8

- Handles the previews API correctly - [@orta]

# 7.0.7

- Removed `vm2` from Danger, it's not being used in Peril now - [@orta]
- `danger pr` with `--json` or --js` now don't require a Dangerfile to be present - [@orta]

# 7.0.5

- Remove dead links to example danger files. - [@stevemoser]
- Allow danger-pr to work also on Bitbucket Server - [@f-meloni]
- Fix for nulls in modified_files - [@orta]
- Use new APIs in OctoKit - [@orta]

# 7.0.4

- More fixes for `GITHUB_URL` instead of just `DANGER_GITHUB_URL` for GitHub Enterprise. - [@Aghassi]

# 7.0.3

- Lets you use `GITHUB_URL` instead of just `DANGER_GITHUB_URL` for GitHub Enterprise. - [@Aghassi]

# 7.0.2

- Fix issue where the PR command could not be run with a GitHub Enterprise URL.
- Specify filename when loading Babel options. Fixes [#664](https://github.com/danger/danger-js/issues/664)
  ([#804](https://github.com/danger/danger-js/pull/804)) - [@NMinhNguyen]
- Running Danger on GitHub Actions now runs Danger from source code. Before that, Danger on GitHub Actions is stuck at
  v5.0.0-beta-24. [@dtinth](https://github.com/danger/danger-js/pull/810)

# 7.0.1

- Make use of GitHub Checks optional and disabled by default, pass `--use-github-checks` to enable.
  [@cysp](https://github.com/danger/danger-js/pull/798)

# 7.0.0

- Updates `@octokit/rest` to v16.x.x - this is a **major** semver change on their end, which I know it breaks some of
  Artsy/Danger's Peril Dangerfiles, so it's possible that it could break your Dangerfiles too. How do you know?

  Roughly, if you have any code that uses `danger.github.api` then it's very possible that you need to update your code.

  There are update notes [here](https://github.com/octokit/rest.js/releases/tag/v16.0.1), but if you're using TypeScript
  then it'll raise the issues at a type-check level. Note, that this version may cause issues if you are using GitHub
  Enterprise, you can get [updates here](https://github.com/danger/danger-js/issues/797).

# 6.1.13

- Allow sub-processes to pass their own name an href so that it doesn't say made by Danger JS [@orta]

  This is done by extending the `DangerResults` object passed back to Danger JS, by adding a meta section to the JSON:

  ```json
  {
    "markdowns": [],
    "fails": [],
    "warnings": [],
    "messages": [],
    "meta": {
      "runtimeHref": "https://mysite.com",
      "runtimeName": "My Danger Runner"
    }
  }
  ```

  `"meta"` is optional, and will fall back to the DangerJS one.

- Removed a dependency (voca) now that we're using TypeScript and have access to .includes [@orta]

# 6.1.12

- Fix issue with detecting Babel if `babel-core` is installed - [@sajjadzamani]

# 6.2.0

- Fix detection of GitHub Actions event types [@cysp]

# 6.1.9

- Add commit ID to the comment footer [danger/danger-js#168] - [@randak]
- Add support for `COPY` change type to fix a BitBucket Server regression in
  [danger/danger-js#764](https://github.com/danger/danger-js/pull/764) - [@sebinsua]
- Add support for older Babel versions (prior 7) [@sajjadzamani]

# 6.1.8

- Revert removal of implicit `<p>` tag from [danger/danger-js#754](https://github.com/danger/danger-js/pull/754) and add
  distinction depending on containing markdown or not - [@hanneskaeufler]

# 6.1.7

- Update comment instead deleting, if it has replies (BitBucket Server) [@langovoi]
- Fix BitBucket Server GitDSL [@langovoi]
- Add support of paged APIs of BitBucket Server [@langovoi]

# 6.1.6

- Adds a CLI flag for custom Danger Runners to be able to request a URL to a JSON file instead of receiving the entire
  DSL as a big JSON dump. We're exploring using this in Danger Swift with
  [danger/swift#108](https://github.com/danger/swift/issues/108) - [@orta]

# 6.1.5

- Adds `html_url` to the PR JSON declaration - [@orta]
- Adds a way for a sub-process to tell danger-js that it wants a copy of the DSL. This is a potential fix for when you
  have a process that might not be ready to grab the DSL instantly from danger-js. The subprocess can print the message
  `danger://send-dsl` to stdout and danger-js will re-send the DSL via STDIN.
  [danger/swift#108](https://github.com/danger/swift/issues/108). - [@orta]
- Allows a FakeCI to get a FakePlatform, should fix [#767](https://github.com/danger/danger-js/issues/767) - [@orta]

# 6.1.4

- Fix `GitJSONDSL` and `diffForFile` for BitBucket Server - [@langovoi]

# 6.1.3

- Add support for personal tokens of BitBucket Server - [@langovoi]
- Ships a command `danger-js` which means other languages could also use the command danger and they won't conflict with
  the JS version - [@orta]

# 6.1.2

- Checks for the JSON results file reported by a subprocess before accessing it - [@orta]

# 6.1.1

- Improves debug logging, messaging on CI about status updates - [@orta]
- Better detection of json results: {} from a sub-process - [@orta]
- CLI Args are actually passed to subprocess instead of an empty object - [@orta]
- Fix Netlify integration when repo url includes an access token - [@imorente]

# 6.1.0

- Add CI integration for Netlify - [@imorente]

# 6.0.7

- Removes an accidental import - [@orta]

# 6.0.6

- Adds an internal flag for disabling checks support when being controller by Peril - [@orta]

# 6.0.5

- Fix `danger pr` - [@orta]

# 6.0.4

- Fix GitHub checks API payload - [@pveyes]

# 6.0.3

- Fix passing stdout from the sub-process back to the user - [@orta]
- Fix handling a `"pending"` status update properly using Bitbucket API - [@sgtcoolguy]
- Fix #614 - Posting status updates to Github using issue workflow broken - [@sgtcoolguy]
- Fix vertical alignment in GitHub issue template - [@patrickkempff]

# 5.0.1, err. 6.0.0

- Hah, my computer ran out opf power mid-deploy, and now I have to ship another build to make sure the brew versions of
  Danger JS are set up correctly. - orta

- Hah, I managed to run the same 'deploy major' command instead. So... Happy v6! - orta

# 5.0.0

_No breaking changes_ - I'm just bumping it because it's a lot of under-the-hood work, and I've not been able to test it
thoroughly in production.

This release bring support for GitHub actions. It does this merging in some of the responsibilities that used to live
inside Peril into Danger.

Notes about Danger JS:

- Adds support for running remote GitHub files via the `--dangerfile` argument. It supports urls like:
  `orta/peril-settings/file.ts` which grabs `file.ts` from `orta/peril-settings`.
- Adds support for taking a GitHub Actions event JSON and exposing it in the `default export` function in the same way
  that Peril does it.
- Adds a GitHubActions CI provider - it declares that it can skip the PR DSL so that Danger can also run against
  issues/other events
- Handle remote transpilation of the initial Dangerfile correctly
- Adds support for not include a tsconfig for typescript projects, danger will use the default config if it can't find
  one in your project
- Hardcodes the GitHub Actions userID into danger ( blocked by
  https://platform.github.community/t/obtaining-the-id-of-the-bot-user/2076 )
- Allows running with a simplified DSL when running on a GitHub action that isn't a PR
- Use new env vars for GitHub Actions

There is now 2 ways for a subprocess to communicate to Danger JS - prior to 5.x it was expected that a subprocess would
pass the entire JSON results back via STDOUT to the host Danger JS process, but sometimes this was unreliable. Now a
subprocess can pass a JSON URL for Danger JS by looking in STDOUT for the regex `/danger-results:\/\/*.+json/`.

There is now a JSON schema for both directions of the communication for sub-processes:

- The data Danger sends to the subprocess:
  [`source/danger-incoming-process-schema.json`](source/danger-incoming-process-schema.json)
- The data Danger expects from the subprocess:
  [`source/danger-outgoing-process-schema.json`](source/danger-outgoing-process-schema.json)

This can be used for language DSL generation and/or formal verification if you're interested. Or, for just feeling
completely sure about what is being sent to your process without diving into the Danger JS codebase.

Also, `danger pr` now accepts a `--process` arg.

# 4.4.9

- Add logic for "DANGER_DISABLE_TRANSPILATION" env [@markelog]
- Jenkins: Respect `CHANGE_URL`/`CHANGE_ID` for GitHub and BitBucket Server [@azz]
- Docs: Guides - Update link to apollo-client dangerfile.ts example [@andykenward]
- Fix crash that may occur when no message is set on generic event [@flovilmart]
- Add support to proxy requests using `HTTP_PROXY` or `HTTPS_PROXY` environment variables [@steprescott]

# 4.4.0-7

- Supports installation using Homebrew [@thii]

# 4.3.x

- Some experimental beta builds which didn't turn out very useful

# 4.2.1

- Adds a fallback to `GITHUB_TOKEN` if it's in the ENV - orta
- There was some versioning faffing going on

# 4.1.0

- Adds the ability to send a PR from a Dangerfile easily.

  ```ts
  import { danger } from "danger"

  export default async () => {
    // This is a map of file to contents for things to change in the PR
    const welcomePR = {
      LICENSE: "[the MIT license]",
      "README.md": "[The README content]",
    }

    // Creates a new branch called `welcome`, from `master`. Creates a commit with
    // the changes above and the message "Sets up ...". Then sends a PR to `orta/new-repo`
    // with the title "Welcome to ..." and the body "Here is ...".
    await danger.github.utils.createOrUpdatePR(
      {
        title: "Welcome to [org]",
        body: "Here is your new repo template files",
        owner: "orta",
        repo: "new-repo",
        baseBranch: "master",
        newBranchName: "welcome",
        commitMessage: "Sets up the welcome package",
      },
      welcomePR
    )
  }
  ```

  OK, so this one is cool. This function will create/update an existing PR. You pass in a config object that defines;
  the commit, the branch and the PR metadata and then this function will go and set all that up for you.

  The second argument is a fileMap, this is an object like `{ "README.md": "[the content]" }` and it defines what files
  should change in the commit. The files are completely changed to the content in the fileMap, so if you're making a
  single line change - you need to submit the enfile file.

  This is all based on my module
  [memfs-or-file-map-to-github-branch](https://www.npmjs.com/package/memfs-or-file-map-to-github-branch) so if you need
  a set of lower level APIs for PR/branch needs, `import` that and use it. - [@orta]

# 4.0.1

- Fixed a bug where Danger would fail to update status when there are no failures or messages [@johansteffner]
- Fixed a bug where Danger was throwing an error when removing any existing messages [@stefanbuck]

# 4.0.0

- Updates Danger's runtime to work with Babel 7 - [@adamnoakes]

  **Breaking:** 3.9.0 was the last version to support inline transpilation via Babel 6. Danger doesn't specify babel in
  its dependencies, so this warning won't show anywhere else.

# 3.9.0

- Adds CI integration for Concourse - [@cwright017]

# 3.8.9

- Adds debug logs to the vm2 runner used in Peril - [@orta]

# 3.8.5 - 3.8.8

- Adds a function to handle creating or adding a label on a PR/Issue. Works with both Danger and Peril:
  `danger.github.createOrAddLabel` - [@orta]

# 3.8.4

- Exposes some internals on module resolution to Peril - [@orta]

# 3.8.3

- Fix bitbucket error when trying to obtain a response json when the response code is 204 (which means that there is no
  response).
- Fix bitbucket link of the PR status, so it opens the web version of the PR, pointing to the Danger comment
  [646](https://github.com/danger/danger-js/pull/646) - [@acecilia](https://github.com/acecilia)
- Adapt emoji for Bitbucket server to fix "Database error has occurred"
  [645](https://github.com/danger/danger-js/pull/645) - [@acecilia](https://github.com/acecilia)

# 3.8.2

- Use the Peril Bot ID for the comment lookup checks - [@orta]

# 3.8.1

- Adds additional logging to handleResultsPostingToPlatform - [@ashfurrow]

# 3.8.0

- Fixes a crash if lodash isn't a transitive dependency in your node_modules - [@orta]
- Using the Checks API will now post a summary comment on a PR - [@orta]

# 3.7.20

- Logging / verification improvements for the subprocess - [@orta]

# 3.7.19

- Convert the `exec` in `danger local` to a `spawn` hopefully unblocking large diffs from going through it -
  [@joshacheson][@orta]

# 3.7.18

- Report the error in a commit status update when in verbose - [@orta]

# 3.7.17

- Improvements to PR detection on Team City - @markelog

# 3.7.16

- More work on `danger.github.utils.createUpdatedIssueWithID`. - [@orta]

# 3.7.15

- Turns on the strict mode in the typescript compiler, this only gave build errors, so I was basically there anyway.
  This is so that the type defs will always pass inside environments where strict is already enabled. - [@orta]

- Updates to TypeScript 2.9. - [@orta]

# 3.7.14

- Minor refactoring in GitHubUtils to allow Peril to re-create some of the util functions - [@orta]

# 3.7.13

- Updates type declarations to use top-level exports instead of a module augmentation - [@DanielRosenwasser]
- Bug fixes for `danger.github.utils.createUpdatedIssueWithID` - [@orta]

# 3.7.2-12

- Improved debugging when using the GitHub OctoKit - [@orta]
- Added `danger.github.utils.createUpdatedIssueWithID` which can be used to have danger continually update a single
  issue in a repo, for example:

  ```ts
  await danger.github.utils.createUpdatedIssueWithID("TestID", "Hello World", {
    title: "My First Issue",
    open: true,
    repo: "sandbox",
    owner: "PerilTest",
  })
  ```

  Will first create, then update that issue with a new body. - [@orta]

# 3.7.1

- Improve checks support for Danger - orta

# 3.7.0

- Adds support for the GH Checks API.

  This brings some interesting architectural changes inside Danger, but more important to you dear reader, is that using
  the Checks API has some API restrictions. This makes in infeasible to re-use the user access token which we've
  previously been recommending for setup.

  Instead there are two options:

  - Use a GitHub app owned by Danger: https://github.com/apps/danger-js
  - Use your own GitHub app.

  The security model of the GitHub app means it's totally safe to use our GitHub app, it can only read/write to checks
  and has no access to code or organizational data. It's arguably safer than the previous issue-based comment.

  To use it, you need to hit the above link, install the app on the org of your choice and then get the install ID from
  the URL you're redirected to. Set that in your CI's ENV to be `DANGER_JS_APP_INSTALL_ID` and you're good to go.

  If you want to run your own GitHub App, you'll need to set up a few ENV vars instead:

  - `DANGER_GITHUB_APP_ID` - The app id, you can get this from your app's overview page at the bottom
  - `DANGER_GITHUB_APP_PRIVATE_SIGNING_KEY` - The whole of the private key as a string with `\n` instead of newlines
  - `DANGER_GITHUB_APP_INSTALL_ID` - The installation id after you've installed your app on an org

  Checks support is still a bit of a WIP, because it's a whole new type of thing. I don't forsee a need for Danger to be
  deprecating the issue based commenting (we use that same infra with bitbucket).

  So now there are three ways to set up communications with GitHub, I'm not looking forwards to documenting that.

  [@orta]

- JSON diffs use the JSON5 parser, so can now ignore comments in JSON etc [@orta]
- Allows the synchronous execution of multiple dangerfiles in one single "danger run".

  Not a particularly useful feature for Danger-JS, but it means Peril can combine many runs into a single execution
  unit. This means people only get 1 message. [@orta]

# 3.6.6

- Updates vm2 to be an npm published version [@orta]

# 3.6.5

- Fix setting the status url on bitbucket [@orta]
- Adds more logs to `danger process` [@orta]

# 3.6.4

- Fix running Danger on issues with no comments for real [@mxstbr]

# 3.6.3

- Fix running Danger on issues with no comments [@mxstbr]

# 3.6.2

- Automatically rate limit concurrent GitHub API calls to avoid hitting GitHub rate limits [@mxstbr]

# 3.6.1

- Catch the github api error thrown from @octokit/rest [@Teamop]
- Replace preview media type of github pull request reviews api [@Teamop]
- Add support for [Screwdriver CI](http://screwdriver.cd) [@dbgrandi]

# 3.6.0

- A Dangerfile can return a default export, and then Danger will handle the execution of that code [@orta]
- Changes the order of the text output in verbose, or when STDOUT is the only option [@orta]
- Prints a link to the comment in the build log [@orta]

## 3.5.0 - 3.5.1

- Fixed a bug where Danger posts empty main comment when it have one or more inline comments to post [@codestergit]
- fix bug when commiting .png files on BitBucket [@Mifi]
- Adds support for inline comments for bitbucket server. [@codestergit]

## 3.4.7

- Update dependencies [@orta]

## 3.4.6

- Fixed Babel 7 breaking due to invalid sourceFileName configuration [@kesne]

## 3.4.5

- Don't print error for commit status when there was no error [@sunshinejr]

## 3.4.4

- Fixed a bug where Danger would get access to _all_ inline comments, thus deleting comments posted by other people
  [@sunshinejr]

## 3.4.3

- Fixed a bug where updating multiple inline comments caused a Javascript error [@sunshinejr]

## 3.4.2

- Improving reporting when multiple violations are o nthe same line of a file [@sunshinejr]

## 3.4.1

- Protection against nulls in the inline comment data [@orta]

## 3.4.0

- Adds support for inline comments when using GitHub.

  This is one of those "massive under the hood" changes, that has a tiny user DSL surface. From this point onwards
  `fail`, `warn`, `message` and `markdown` all take an extra two optional params: `file?: string` and `line?: number`.

  Adding `file` and `line` to the call of any exported communication function will trigger one of two things:

  - Danger will create a new comment inline inside your PR with your warning/message/fail/markdown
  - Danger will append a in the main Danger comment with your warning/message/fail/markdown

  Inline messages are edited/created/deleted with each subsequent run of `danger ci` in the same way the main comment
  does. This is really useful for: linters, test runners and basically anything that relies on the contents of a file
  itself.

  If you're using `danger process` to communicate with an external process, you can return JSON like:

  ```json
  {
    "markdowns": [
      {
        "file": "package.swift",
        "line": 3,
        "message": "Needs more base"
      }
    ]
    // [...]
  }
  ```

  -- [@sunshinejr]

- Adds a data validation step when Danger gets results back from a process . [@orta]

## 3.3.2

- Adds support for TeamCity as a CI provider. [@fwal]

## 3.3.1

- Fixed Babel 7 breaking because of sourceFileName being defined wrong. [@happylinks]

## 3.3.0

- Fix `committer` field issue - missing in Stash API by using commit author instead. [@zdenektopic]
- Adds a new command: `reset-status`

  This command is for setting the CI build status in advance of running Danger. If your Danger build relies on running
  tests/linters, then you might want to set the PR status (the red/green/yellow dots) to pending at the start of your
  build. You can do this by running `yarn danger reset-status`.

  [@mxstbr]

## 3.2.0

- Add BitBucket Server support.

  To use Danger JS with BitBucket Server: you'll need to create a new account for Danger to use, then set the following
  environment variables on your CI:

  - `DANGER_BITBUCKETSERVER_HOST` = The root URL for your server, e.g. `https://bitbucket.mycompany.com`.
  - `DANGER_BITBUCKETSERVER_USERNAME` = The username for the account used to comment.
  - `DANGER_BITBUCKETSERVER_PASSWORD` = The password for the account used to comment.

  Then you will have a fully fleshed out `danger.bitbucket_server` object in your Dangerfile to work with, for example:

  ```ts
  import { danger, warn } from "danger"

  if (danger.bitbucket_server.pr.title.includes("WIP")) {
    warn("PR is considered WIP")
  }
  ```

  The DSL is fully fleshed out, you can see all the details inside the [Danger JS Reference][ref], but the summary is:

  ```ts
  danger.bitbucket_server.
    /** The pull request and repository metadata */
    metadata: RepoMetaData
    /** The related JIRA issues */
    issues: JIRAIssue[]
    /** The PR metadata */
    pr: BitBucketServerPRDSL
    /** The commits associated with the pull request */
    commits: BitBucketServerCommit[]
    /** The comments on the pull request */
    comments: BitBucketServerPRActivity[]
    /** The activities such as OPENING, CLOSING, MERGING or UPDATING a pull request */
    activities: BitBucketServerPRActivity[]
  ```

  You can see more in the docs for [Danger + BitBucket Server](http://danger.systems/js/usage/bitbucket_server.html).

  -- [@azz]

- Don't check for same user ID on comment when running as a GitHub App. [@tibdex]

## 3.1.8

- Improvements to the Flow definition file. [@orta]
- Improve path generator for danger-runner. [@Mifi]
- Update the PR DSL to include bots. [@orta]
- Add utility function to build tables in Markdown [@keplersj]

## 3.1.7

- Minor error reporting improvements. [@orta]

## 3.1.6

- Move more code to only live inside functions. [@orta]

## 3.1.5

- Fix --base options for danger local. [@peterjgrainger]
- Fix a minor typo in Semaphore CI setup. [@hongrich]
- Fix for capitalized Dangerfiles in CI environment. [@wizardishungry]
- Fix `danger local` crashing when comparing master to HEAD with no changes. [@orta]

## 3.1.4

- Register danger-runner as a package binary. [@urkle]

## 3.1.2-3.1.3

- Peril typings to the Danger DSL. [@orta]
- Reference docs updates for the website. [@orta]

## 3.1.1

- Allows `danger runner` (the hidden command which runs the process) to accept unknown command flags (such as ones
  passed to it via `danger local`.) - [@adam-moss]/[@orta]

## 3.1.0

- Adds a new command `danger local`.

  This command will look between the current branch and master and use that to evaluate a dangerfile. This is aimed
  specifically at tools like git commit hooks, and for people who don't do code review.

  `danger.github` will be falsy in this context, so you could share a dangerfile between `danger local` and `danger ci`.

  When I thought about how to use it on Danger JS, I opted to make another Dangerfile and import it at the end of the
  main Dangerfile. This new Dangerfile only contains rules which can run with just `danger.git`, e.g. CHANGELOG/README
  checks. I called it `dangerfile.lite.ts`.

  Our setup looks like:

  ```json
  "scripts": {
    "prepush": "yarn build; yarn danger:prepush",
    "danger:prepush": "yarn danger local --dangerfile dangerfile.lite.ts"
    // [...]
  ```

You'll need to have [husky](https://www.npmjs.com/package/husky) installed for this to work. - [@orta]

- STDOUT formatting has been improved, which is the terminal only version of Danger's typical GitHub comment style
  system. It's used in `danger pr`, `danger ci --stdout` and `danger local`. - [@orta]
- Exposed a get file contents for the platform abstraction so that Peril can work on many platforms in the future -
  [@orta]

### 3.0.5

- Added support for Bitrise as a CI Provider - [@tychota]
- Nevercode ENV var fixes - [@fbartho]

### 3.0.4

- Paginate for issues - [@orta]

### 3.0.3

- Added support for Nevercode.io as a CI Provider - [@fbartho]

### 3.0.2

- Don't log ENV vars during a run - thanks @samdmarshall. - [@orta]

### 3.0.1

- Bug fixes and debug improvements. If you're interested run danger with `DEBUG="*" yarn danger [etc]` and you'll get a
  _lot_ of output. This should make it much easier to understand what's going on. - [@orta]

### 3.0.0

- Updates to the CLI user interface. Breaking changes for everyone.

  **TLDR** - change `yarn danger` to `yarn danger ci`.

  Danger JS has been fighting an uphill battle for a while with respects to CLI naming, and duplication of work. So, now
  it's been simplified. There are four user facing commands:

  - `danger init` - Helps you get started with Danger
  - `danger ci` - Runs Danger on CI
  - `danger process` - Like `ci` but lets another process handle evaluating a Dangerfile
  - `danger pr` - Runs your local Dangerfile against an existing GitHub PR. Will not post on the PR

  This release deprecates running `danger` on it's own, so if you have `yarn danger` then move that be `yarn danger ci`.

  Each command name is now much more obvious in it intentions, I've heard many times that people aren't sure what
  commands do and it's _is_ still even worse in Danger ruby. I figure now is as good a time as any a good time to call
  it a clean slate.

  On a positive note, I gave all of the help screens an update and tried to improve language where I could.

* [@orta]

### 2.1.9-10

- Fix to `danger pr` and `danger` infinite looping - [@orta]

### 2.1.8

- Add a note in `danger pr` if you don't have a token set up - [@orta]
- Bunch of docs updates - [@orta]

### 2.1.7

- Fix Codeship integration - [@caffodian]
- Updates documentation dependencies - [@orta]
- Fixes to running `danger` with params - [@orta]
- Fixes for `danger pr` not acting like `danger` WRT async code - [@orta]
- Fixes `tsconfig.json` parse to be JSON5 friendly - [@gantman]
- Fixes for `danger.github.thisPR` to use the base metadata for a PR, I'm too used to branch workflows - [@orta]

### 2.1.6

- Updates dependencies - [@orta]
- Link to the build URL if Danger can find it in the CI env - [@orta]
- Removes the "couldn't post a status" message - [@orta]

### 2.1.5

- The TS compiler will force a module type of commonjs when transpiling the Dangerfile - [@orta]

### 2.1.4

- Adds a CLI option for a unique Danger ID per run to `danger` and `danger process`, so you can have multiple Danger
  comments on the same PR. - [@orta]

### 2.1.1 - 2.1.2 - 2.1.3

- Fixes/Improvements for `danger init` - [@orta]

### 2.1.0

- Adds a new command for getting set up: `danger init` - [@orta]
- Fix double negative in documentation. [@dfalling]
- Fix `gloabally` typo in documentation. [@dfalling]

### 2.0.2 - 2.0.3

- Adds a warning when you try to import Danger when you're not in a Dangerfile - [@orta]
- Exports the current process env to the `danger run` subprocess - [@orta]

### 2.0.1

- Potential fixes for CLI sub-commands not running when packaging danger - [@orta]

### 2.0.0

- Fixes the `danger.js.flow` fix to handle exports correctly, you _probably_ need to add
  `.*/node_modules/danger/distribution/danger.js.flow` to the `[libs]` section of your settings for it to work though -
  [@orta]

### 2.0.0-beta.2

- Fixes a bug with `danger.github.utils` in that it didn't work as of b1, and now it does :+1: - [@orta]
- Ships a `danger.js.flow` in the root of the project, this may be enough to support flow typing, thanks to [@joarwilk]
  and [flowgen](https://github.com/joarwilk/flowgen) - [@orta]

### 2.0.0-beta.1

- Converts the command `danger` (and `danger run`) to use `danger process` under the hood. What does this do?

  - Dangerfile evaluation is in a separate process, run without a vm sandbox. This fixes the async problem which we
    created `schedule` for. Previously, any async work in your Dangerfile needed to be declared to Danger so that it
    knew when all of the work had finished. Now that the running happens inside another process, we can use the
    `on_exit` calls of the process to know that all work is done. So, _in Danger_ (not in Peril) async code will work
    just like inside a traditional node app.

  - Makes `danger process` a first class citizen. This is awesome because there will be reliable support for other
    languages like [danger-swift], [danger-go] and more to come.

  - The `danger process` system is now codified in types, so it's really easy to document on the website.

- Adds a `--js` and `--json` option to `danger pr` which shows the output in a way that works with `danger process`.
  This means you can preview the data for any pull request.

./[@orta]

### 2.0.0-alpha.20

Moves away from vm2 to a require-based Dangerfile runner. This removes the sandboxing aspect of the Dangerfile
completely, but the sandboxing was mainly for Peril and I have a plan for that.

https://github.com/danger/peril/issues/159

I would like to move the main parts of Danger JS to also work like `danger process`, so I'll be continuing to work as a
alpha for a bit more. One interesting side-effect of this could be that I can remove `schedule` from the DSL. I've not
tested it yet though. Turns out this change is _real_ hard to write tests for. I've made #394 for that.

./[@orta]

### 2.0.0-alpha.18 - 19

- Moves internal methods away from Sync to avoid problems when running in Peril - [@ashfurrow]
- Passes through non-zero exit codes from `danger process` runs - [@ashfurrow]

### 2.0.0-alpha.17

- Improve CircleCI PR detection

### 2.0.0-alpha.16

Some UX fixes:

- Don't show warnings about not setting a commit status (unless in verbose) - [@orta]
- Delete duplicate Danger message, due to fast Peril edits - [@orta]
- Show Peril in the commit status if inside Peril, not just Danger - [@orta]
- [internal] Tightened the typings on the commands, and abstracted them to share some code - [@orta]

### 2.0.0-alpha.15

- Updates `diffForFile`, `JSONPatchForFile`, and `JSONDiffForFile` to include created and removed files - #368 -
  [@bdotdub]

### 2.0.0-alpha.14

- Adds a blank project generated in travis 8 to test no-babel or TS integration - [@orta]
- Improvements to `danger process` logging, and build fails correctly #363 - [@orta]

### 2.0.0-alpha.13

- Improve the error handling around the babel API - #357 - [@orta]
- Move back to the original URLs for diffs, instead of relying on PR metadata - [@orta]
- Updates the types for `schedule` to be more accepting of what it actually takes - [@orta]

### 2.0.0-alpha.12

- Fixed #348 invalid json response body error on generating a diff - felipesabino
- Potential fix for ^ that works with Peril also - [@orta]

### 2.0.0-alpha.11

- Doh, makes the `danger process` command actually available via the CLI - [@orta]

### 2.0.0-alpha.10

- Adds a `danger process` command, this command takes amn argument of a process to run which expects the Danger DSL as
  JSON in STDIN, and will post a DangerResults object to it's STDOUT. This frees up another process to do whatever they
  want. So, others can make their own Danger runner.

  An example of this is [Danger Swift][danger-swift]. It takes a [JSON][swift-json] document via [STDIN][swift-stdin],
  [compiles and evaluates][swift-eval] a [Swift file][swift-dangerfile] then passes the results back to `danger process`
  via [STDOUT][swift-stdout].

  Another example is this simple Ruby script:

  ```ruby
    #!/usr/bin/env ruby

  require 'json'
  dsl_json = STDIN.tty? ? 'Cannot read from STDIN' : $stdin.read
  danger = JSON.parse(dsl_json)
  results = { warnings: [], messages:[], fails: [], markdowns: [] }

  if danger.github.pr.body.include? "Hello world"
    results.messages << { message: "Hey there" }
  end

  require 'json'
  STDOUT.write(results.to_json)
  ```

  Which is basically Ruby Danger in ~10LOC. Lols.

  This is the first release of the command, it's pretty untested, but [it does work][swift-first-pr]. - [@orta]

[danger-swift]: https://github.com/danger/danger-swift
[swift-json]: https://github.com/danger/danger-swift/blob/master/fixtures/eidolon_609.json
[swift-stdin]:
  https://github.com/danger/danger-swift/blob/1576e336e41698861456533463c8821675427258/Sources/Runner/main.swift#L9-L11
[swift-eval]:
  https://github.com/danger/danger-swift/blob/1576e336e41698861456533463c8821675427258/Sources/Runner/main.swift#L23-L40
[swift-dangerfile]:
  https://github.com/danger/danger-swift/blob/1576e336e41698861456533463c8821675427258/Dangerfile.swift
[swift-stdout]:
  https://github.com/danger/danger-swift/blob/1576e336e41698861456533463c8821675427258/Sources/Runner/main.swift#L48-L50
[swift-first-pr]: https://github.com/danger/danger-swift/pull/12

### 2.0.0-alpha.9

- Uses the Babel 7 alpha for all source compilation with JS, Flow+JS and TS. This worked without any changes to our
  internal infra which is pretty awesome. All TS tests passed. Babel 7 is still in alpha, but so is Danger 2.0 - so I'm
  happy to keep Danger in a pretty long alpha, till at least Babel 7 is in beta.

  It also still supports using TypeScript via the "`typescript"` module, if you have that installed. - [@orta]

- `danger.github.thisPR` now uses the PR's head, not base - [@orta]

### 2.0.0-alpha.8

- Uses the GitHub `diff_url` instead of the `diff` version header, as it conflicted with Peril - [@orta]
- Handle exceptions in Dangerfile and report them as failures in Danger results - [@macklinu]

### 2.0.0-alpha.6-7

- Expose a Promise object to the external GitHub API - [@orta]

### 2.0.0-alpha.4-5

- Allow running a dangerfile entirely from memory using the `Executor` API - [@orta]

### 2.0.0-alpha.2-3

- Removes the `jest-*` dependencies - [@orta]

### 2.0.0-alpha.1

- Support [a vm2](https://github.com/patriksimek/vm2) based Dangerfile runner as an alternative to the jest
  infrastructure. There are a few main reasons for this:

  - I haven't been able to completely understand how Jest's internals work around all of the code-eval and pre-requisite
    setup, which has made it hard to work on some more complex Peril features.

  - Jest releases are every few months, personally I love this as a user of Jest, as an API consumer it can be difficult
    to get changes shipped.

  - The fact that both Danger/Jest make runtime changes means that you need to update them together

  - I have commit access to vm2, so getting changes done is easy

  I like to think of it as having gone from Jest's runner which is a massive toolbox, to vm2 which is a tiny toolbox
  where I'll have to add a bunch of new tools to get everything working.

  The _massive downside_ to this is that Danger now has to have support for transpiling via Babel, or from TypeScript
  unlike before, where it was a freebie inside Jest. Jest handled this so well. This means that a Dangerfile which used
  to "just work" with no config may not. Thus, IMO, this is a breaking major semver.

  Is it likely that you need to make any changes? So far, it seems probably not. At least all of the tests with
  Dangerfiles original from the older Jest runner pass with the new version.

  This is an alpha release, because it's knowingly shipped with some breakages around babel support, specifically:

  - Babel parsing of relative imports in a Dangerfile aren't working
  - Some of the features which require the `regeneratorRuntime` to be set up aren't working yet

  Those are blockers on a 2.0.0 release.

### 1.2.0

- Exposes an internal API for reading a file from a GitHub repo as `danger.github.utils.fileContents` - [@orta]

  Ideally this is what you should be using in plugins to read files, it's what Danger uses throughout the codebase
  internally. This means that your plugin/dangerfile doesn't need to rely on running on the CI when instead it could run
  via the GitHub API.

- Update prettier - [@orta]
- Removes dtslint as a dependency - sapegin/orta

### 1.1.0

- Support retrieve paginated pull request commit list - [@kwonoj]
- Add support for VSTS CI - [@mlabrum]
- Remove the DSL duplication on the `danger` export, it wasn't needed or used. - [@orta]
- Update to TypeScript 2.4.x - [@orta]
- Rename github test static_file to remove `:` from the filename to fix a checkout issue on windows - [@mlabrum]

### 1.0.0

Hello readers! This represents a general stability for Danger. It is mainly a documentation release, as it corresponds
to <http://danger.systems/js/> being generally available. I made the initial commit back in 20 Aug 2016 and now it's
30th June 2017. It's awesome to look back through the CHANGELOG and see how things have changed.

You can find out a lot more about the 1.0, and Danger's history on my
[Artsy blog post on the Danger 1.0](https://artsy.github.io/blog/2017/06/30/danger-one-oh-again/).

- Adds inline docs for all CI providers - [@orta]

### 0.21.1

- Use HTTP for the GitHub status check target URL - macklinu
- Correct some examples in node-app - clintam
- Add support for buddybuild CI - benkraus/clintam
- Add support for GithHub Apps API (no GET /user) - clintam

### 0.21.0

- Posts status reports for passing/failing builds, if the account for danger has access - [@orta]
- Adds prettier to the codebase - [@orta]
- Converts a bunch of Danger's dangerfile into a plugin -
  [danger-plugin-yarn](https://github.com/orta/danger-plugin-yarn) - [@orta]

This is my first non-trivial plugin, based on infrastructure from @macklinu. Plugins are looking great, you can get some
info at <https://github.com/macklinu/generator-danger-plugin>.

- Docs updates for the website - [@orta]

### 0.20.0

- Fix `danger pr` commands are not running on windows - kwonoj
- Fix broken link in getting started docs - frozegnome
- Do not delete comment written from user have same userid for danger - kwonoj
- Fix link to `jest` in getting started docs - palleas
- Fix yarn install instruction in getting started docs - palleas

### 0.19.0

- Update to Jest 20 - macklinu
- Change the danger.d.ts to use module exports instead of globals - [@orta]
- Render markdown inside `message()`, `warn()`, and `fail()` messages. - macklinu

An example:

```js
fail(`Missing Test Files:

- \`src/lib/components/artist/artworks/__tests__/index-tests.tsx\`
- \`src/lib/components/artwork_grids/__tests__/infinite_scroll_grid-tests.tsx\`
- \`src/lib/containers/__tests__/works_for_you-tests.tsx\`

If these files are supposed to not exist, please update your PR body to include "Skip New Tests".`)
```

Will result in:

<table>
  <thead>
    <tr>
      <th width="50"></th>
      <th width="100%" data-danger-table="true">Fails</th>
    </tr>
  </thead>
  <tbody>
<tr>
      <td>:no_entry_sign:</td>
      <td>Missing Test Files:

- `src/lib/components/artist/artworks/__tests__/index-tests.tsx`
- `src/lib/components/artwork_grids/__tests__/infinite_scroll_grid-tests.tsx`
- `src/lib/containers/__tests__/works_for_you-tests.tsx`

If these files are supposed to not exist, please update your PR body to include "Skip New Tests".

</td>
    </tr>
  </tbody>
</table>

### 0.18.0

- Adds `github.api`. This is a fully authenticated client from the [github](https://www.npmjs.com/package/github) npm
  module. - @orta

  An easy example of it's usage would be using Danger to add a label to your PR. Note that Danger will have the
  permissions for your account, so for OSS repos - this won't work.

  ```js
  danger.github.api.issues.addLabels({
    owner: "danger",
    repo: "danger-js",
    number: danger.github.pr.number,
    labels: ["Danger Passed"],
  })
  ```

  Yeah, that's a bit verbose, I agree. So, there's also `github.thisPR` which should simplify that. It aims to provide a
  lot of the values for the current PR to use with the API.

  ```js
  const github = danger.github
  github.api.issues.addLabels({ ...github.thisPR, labels: ["Danger Passed"] })
  ```

  You could use this API for a bunch of things, here's some quick ideas:

  - Request specific reviewers when specific files change (`api.pullRequests.createReviewRequest`)
  - Add a label for when something passes or fails (`api.issues.addLabels`)
  - Verifying if someone is in your org? (`api.orgs.checkMembership`)
  - Updating Project tickets to show they have a PR (`api.projects.updateProject`)

### 0.17.0

- [Enhancements to `danger.git.diffForFile()`](https://github.com/danger/danger-js/pull/223) - @namuol

  - Removed `diffTypes` second argument in favor of `result.added` and `result.removed`
  - Added `result.before` and `result.after` for easy access to full contents of the original & updated file
  - `danger.git.diffForFile` is now an `async` function

  #### TL;DR:

  ```js
  // In danger 0.16.0:
  const fullDiff = danger.git.diffForFile("foo.js")
  const addedLines = danger.git.diffForFile("foo.js", ["add"])
  const removedLines = danger.git.diffForFile("foo.js", ["del"])

  // In the latest version:
  const diff = await danger.git.diffForFile("foo.js")
  const fullDiff = diff.diff
  const addedLines = diff.added
  const removedLines = diff.removed
  const beforeFileContents = diff.before
  const afterFileContents = diff.after
  ```

- Update internal test fixture generation docs - namuol

### 0.16.0

- Adds a `diffTypes` option to `diffForFile` - alex3165
- Add Buildkite CI source - jacobwgillespie

### 0.15.0

- When a Dangerfile fails to eval, send a message to the PR - [@orta]

### 0.14.2

- Updated jest-\* dependencies to 19.x - [@orta]

  Updating the jest-\* dependencies seems to be exhibiting strange behavior in tests for windows if you update, and use
  windows, can you please confirm that everything is 👍

- Added type shapings to `JSONPatchForFile` - [@orta]
- Replaced deprecated `lodash.isarray` package with `Array.isArray` - damassi

### 0.14.1

- Moved `@types/chalk` from dependencies to devDependencies - [@orta]
- Killed some stray console logs - [@orta]
- Updated the danger.d.ts - [@orta]

### 0.14.0

- TypeScript Dangerfiles are now support in Danger - [@orta]

  We use TypeScript in Danger, and a lot of my work in Artsy now uses TypeScript (see:
  [JS2017 at Artsy](http://artsy.github.io/blog/2017/02/05/Front-end-JavaScript-at-Artsy-2017/#TypeScrip1t)), so I
  wanted to explore using TypeScript in Dangerfiles.

  This is built on top of Jest's custom transformers, so if you are already using Jest with TypeScript, then you can
  change the `dangerfile.js` to `dangerfile.ts` and nothing should need changing ( except that you might have new
  warnings/errors ) (_note:_ in changing this for Danger, I had to also add the `dangerfile.ts` to the `"exclude"`
  section of the `tsconfig.json` so that it didn't change the project's root folder.)

  This repo is now using both a babel Dangerfile (running on Circle CI) and a TypeScript one (running on Travis) to
  ensure that we don't accidentally break either.

- Created a new `danger.d.ts` for VS Code users to get auto-completion etc - [@orta]
- Added a two new `git` DSL functions: `git.JSONDiffForFile(filename)` and `git.JSONPatchForFile(filename)`.

  - `git.JSONPatchForFile`

    This will generate a rfc6902 JSON patch between two files inside your repo. These patch files are useful as a
    standard, but are pretty tricky to work with in something like a Dangerfile, where rule terseness takes priority.

  - `git.JSONDiffForFile`

    This uses `JSONPatchForFile` to generate an object that represents all changes inside a Dangerfile as a single
    object, with keys for the changed paths. For example with a change like this:

    ```diff
    {
      "dependencies": {
        "babel-polyfill": "^6.20.0",
     +  "chalk": "^1.1.1",
        "commander": "^2.9.0",
        "debug": "^2.6.0"
      },
    }
    ```

    You could become aware of what has changed with a Dangerfile in a `schedule`'d function like:

    ```js
    const packageDiff = await git.JSONDiffForFile("package.json")
    if (packageDiff.dependencies) {
      const deps = packageDiff.dependencies

      deps.added // ["chalk"],
      deps.removed // []
      deps.after // { "babel-polyfill": "^6.20.0", "chalk": "^1.1.1", "commander": "^2.9.0", "debug": "^2.6.0" }
      deps.before // { "babel-polyfill": "^6.20.0", "commander": "^2.9.0", "debug": "^2.6.0" }
    }
    ```

    The keys: `added` and `removed` only exist on the object if:

    - `before` and `after` are both objects - in which case `added` and `removed` are the added or removed keys
    - `before` and `after` are both arrays - in which case `added` and `removed` are the added or removed values

- Exposed all global functions ( like `warn`, `fail`, `git`, `schedule`, ... ) on the `danger` object. - [@orta]

  This is specifically to simplify building library code. It should not affect end-users. If you want to look at making
  a Danger JS Plugin, I'd recommend exposing a function which takes the `danger` object and working from that. If you're
  interested, there is an active discussion on plugin support in the DangerJS issues.

- Improves messaging to the terminal - [@orta]
- Adds the ability to not have Danger post to GitHub via a flag: `danger run --text-only` - [@orta]
- Fix a crasher with `prs.find` #181 - [@orta]

### 0.13.0

- Add `danger.utils` DSL, which includes `danger.utils.href()` and `danger.utils.sentence()` - macklinu

  We were finding that a lot of Dangerfiles needed similar functions, so we've added a `utils` object to offer functions
  that are going to be used across the board. If you can think of more functions you use, we'd love to add them. Ideally
  you shouldn't need to use anything but Danger + utils to write your Dangerfiles.

  ```js
  danger.utils.href("http://danger.systems", "Danger") // <a href="http://danger.systems">Danger</a>
  danger.utils.sentence(["A", "B", "C"]) // "A, B and C"
  ```

- Adds `danger.github.utils` - which currently has only one function: `fileLinks` - [@orta]

  Most of the time people are working with a list of files (e.g. modified, or created) and then want to present
  clickable links to those. As the logic to figure the URLs is very GitHub specific, we've moved that into it's own
  object with space to grow.

  ```js
  const files = danger.git.modified_files // ["lib/component/a.ts", "lib/component/b.ts"]
  const links = danger.github.utils.fileLinks(files) // "<a href='...'>a</a> and <a href='...'>b</a>"
  warn(`These files have changes: ${links}`)
  ```

### 0.12.1

- Add support for [Drone](http://readme.drone.io) - gabro

### 0.12.0

- Added support for handling async code in a Dangerfile - deecewan

  This is still a bit of a work in progress, however, there is a new function added to the DSL: `schedule`.

  A Dangerfile is evaluated as a script, and so async code has not worked out of the box. With the `schedule` function
  you can now register a section of code to evaluate across multiple tick cycles.

  `schedule` currently handles two types of arguments, either a promise or a function with a resolve arg. Assuming you
  have a working Babel setup for this inside your project, you can run a Dangerfile like this:

  ```js
  schedule(async () => {
    const thing = await asyncAction()
    if (thing) {
      warn("After Async Function")
    }
  })
  ```

  Or if you wanted something simpler,

  ```js
  schedule(resolved => {
    if (failed) {
      fail("Failed to run")
    }
  })
  ```

- Adds new GitHub DSL elements - deecewan

* `danger.github.issue` - As a PR is an issue in GitHub terminology, the issue contains a bit more metadata. Mainly
  labels, so if you want to know what labels are applied to a PR, use `danger.github.issue.labels`
* `danger.github.reviews` - Find out about your reviews in the new GitHub Reviewer systems,
* `danger.github.requested_reviewers` - Find out who has been requested to review a PR.

- Updated TypeScript and Jest dependencies - [@orta]
- Add support for Github Enterprise via DANGER_GITHUB_API_BASE_URL env var - mashbourne

### 0.11.3 - 0.11.5

- Internal changes for usage with Peril - [@orta]

- Add `danger pr --repl`, which drops into a Node.js REPL after evaluating the dangerfile - macklinu
- Add support for Codeship - deecewan

### 0.11.0 - 0.11.2

- Add support for [Docker Cloud](https://cloud.docker.com) - camacho

### 0.10.1

- Builds which only use markdown now only show the markdown, and no violations table is shown - mxstbr

### 0.10.0

- Adds support for running Danger against a PR locally - [@orta]

The workflow is that you find a PR that exhibits the behavior you'd like Danger to run against, then edit the local
`Dangerfile.js` and run `yarn run danger pr https://github.com/facebook/jest/pull/2629`.

This will post the results to your console, instead of on the PR itself.

- Danger changes to your Dangerfile are not persisted after the run - [@orta]
- Add summary comment for danger message - kwonoj
- Add `jest-environment-node` to the Package.json - [@orta]

### 0.9.0

- Adds support for `git.commits` and `github.commits` - [@orta]

  Why two? Well github.commits contains a bunch of github specific metadata ( e.g. GitHub user creds, commit comment
  counts. ) Chances are, you're always going to use `git.commits` however if you want more rich data, the GitHub one is
  available too. Here's an example:

```js
const merges = git.commits.filter(commit => commit.message.include("Merge Master"))
if (merges.length) {
  fail("Please rebase your PR")
}
```

- Support custom dangerfile via `-d` commandline arg - kwonoj
- Allow debug dump output via `DEBUG=danger:*` environment variable - kwonoj
- Adds surf-build ci provider - kwonoj
- Forward environment variables to external module constructor - kwonoj

### 0.8.0

- Support `danger run -ci` to specify external CI provider - kwonoj
- Adds `--verbose` to `danger`, which for now will echo out all the URLs Danger has requested - [@orta]
- Migrate codebase into TypeScript from flow - kwonoj
- Handle removing all sorts of import types for Danger in the Dangerfile - [@orta]

### 0.7.3-4-5

- A failing network request will raise an error - [@orta]
- Fix Dangerfile parsing which broke due to Peril related changes - [@orta]
- Tweak the npmignore, ship less random stuff to others - [@orta]

### 0.7.2

- Fixes to the shipped Flow/TS definitions - [@orta]
- Adds more functions the the internal Danger GitHub client - [@orta]
- Infrastructure work to allow Peril to run a Dangerfile - [@orta]
- Upgrade outdated ESLint packages - macklinu
- Enhance Windows OS compatibility - kwonoj

### 0.7.1

- Set exit code to 1 when running `danger` throws an error - macklinu
- Add Jenkins CI source - macklinu
- Add .editorconfig - macklinu
- Adds jest-runtime to the dependencies - [@orta]

### 0.7.0

- You can build and run in vscode using your own custom `env/development.env` file. This is useful because you can use
  the debugger against a real PR. See `env/development.env.example` for syntax. - [@orta]

- Uses `jest-transform` and `jest-runtime` to eval and apply babel transforms.

  This does two things, makes it feasible to do [hosted-danger](https://github.com/danger/peril) and makes it possible
  to write your Dangerfile in a way that's consistent with the rest of your JavaScript. - [@orta]

- Add tests directory to .npmignore - macklinu
- Update to Jest 18 - macklinu

### 0.6.10

- Brings back the ability to emulate a fake CI run locally via `danger` - [@orta]

### 0.6.9

- Makes `babel-polyfill` a direct dependency, this is because it is actually an implicit dependency in the app. I'm not
  sure how I feel about this, I guess if we use a part of it in the babel translation of a user's Dangerfile them I'm OK
  with it. - [@orta]

### 0.6.6 - 0.6.7 - 0.6.8

- Ship flow annotations with the npm module - [@orta]

### 0.6.5

- Adds more node instances to travis - romanki + orta
- Adds support for Semaphore CI - [@orta]

### 0.6.4

- The env vars `DANGER_TEST_REPO` and `DANGER_TEST_PR` will allow you initialize the FakeCI with a repo of your choice.
  See README.md for more info
- Improved error messaging around not including a `DANGER_GITHUB_API_TOKEN` in the ENV - nsfmc / orta
- Adds support for getting the diff for a specific file from git: e.g.

```js
// Politely ask for their name on the entry too
const changelogDiff = danger.git.diffForFile("changelog.md")
const contributorName = danger.github.pr.user.login
if (changelogDiff && changelogDiff.indexOf(contributorName) === -1) {
  warn("Please add your GitHub name to the changelog entry, so we can attribute you.")
}
```

### 0.6.3

- Does not break commonmark on GitHub - [@orta]
- upgrades to flow 0.35.0 and fixes associated type errors in covariant/invariant interfaces - nsfmc
- omits flow requirement for new test files - nsfmc
- adds support for circleci - nsfmc
- defines CISource properties in flow as read-only - nsfmc

### 0.5.0

- `danger.pr` -> `danger.github.pr`, I've also created interfaces for them - [@orta]
- `warn`, `message`, `markdown` are all ported over to DangerJS - [@orta]
- Shows a HTML table for Danger message - [@orta]
- Now offers a Flow-typed definition file, it's not shipped to their repo yet, you can make it by
  `npm run export-flowtype` - [@orta]
- Started turning this into a real project by adding tests - [@orta]

### 0.0.5-0.0.10

- Changes some files cashing, added some logs, a bit of error reporting, and verifying everything works through npm -
  [@orta]

### 0.0.4

- Danger edit an existing post, and delete it when it's not relevant - [@orta]

### 0.0.3

- Danger will post a comment on a GitHub PR with any Fails - [@orta]

### 0.0.2

OK, first usable for others version. Only supports GitHub and Travis CI.

You can run by doing:

```sh
danger
```

Make sure you set a `DANGER_GITHUB_API_TOKEN` on your CI -
[see the Ruby guide](http://danger.systems/guides/getting_started.html#setting-up-danger-to-run-on-your-ci) for that.

Then you can make a `dangerfile.js` (has to be lowercase, deal with it.) It has access to a whopping 2 DSL attributes.

```sh
pr
git
fail(message: string)
```

`pr` _probably_ won't be sticking around for the long run, but if you're using a `0.0.2` release, you should be OK with
that. It's the full metadata of the PR, so
[this JSON file](https://raw.githubusercontent.com/danger/danger/master/spec/fixtures/github_api/pr_response.json).
`git` currently has:

```sh
git.modified_file
git.created_files
git.deleted_files
```

which are string arrays of files.

`fail(message: string)` will let you raise an error, and will make the process return 1 after the parsing has finished.

Overall: your Dangerfile should look something like:

```js
import { danger } from "danger"

const hasChangelog = danger.git.modified_files.includes("changelog.md")
if (!hasChangelog) {
  fail("No Changelog changes!")
}
```

That should do ya. I think. This doesn't support babel, and I haven't explored using other modules etc, so...

./[@orta]

### 0.0.1

Not usable for others, only stubs of classes etc. - [@orta]

[danger-swift]: https://github.com/danger/danger-swift#danger-swift
[danger-go]: https://github.com/bdotdub/danger-go
[@adam-moss]: https://github.com/adam-moss
[@adamnoakes]: https://github.com/adamnoakes
[@aghassi]: https://github.com/aghassi
[@ashfurrow]: https://github.com/ashfurrow
[@azz]: https://github.com/azz
[@caffodian]: https://github.com/caffodian
[@codestergit]: https://github.com/codestergit
[@cwright017]: https://github.com/Cwright017
[@cysp]: https://github.com/cysp
[@danielrosenwasser]: https://github.com/DanielRosenwasser
[@davidbrunow]: https://github.com/davidbrunow
[@dfalling]: https://github.com/dfalling
[@f-meloni]: https://github.com/f-meloni
[@fbartho]: https://github.com/fbartho
[@fwal]: https://github.com/fwal
[@happylinks]: https://github.com/happylinks
[@hongrich]: https://github.com/hongrich
[@hellocore]: https://github.com/HelloCore
[@imorente]: https://github.com/imorente
[@joarwilk]: https://github.com/joarwilk
[@johansteffner]: https://github.com/johansteffner
[@joshacheson]: https://github.com/joshacheson
[@keplersj]: https://github.com/keplersj
[@langovoi]: https://github.com/langovoi
[@mifi]: https://github.com/ionutmiftode
[@mxstbr]: https://github.com/mxstbr
[@ninjaprox]: https://github.com/ninjaprox
[@nminhnguyen]: https://github.com/NMinhNguyen
[@nornagon]: https://github.com/nornagon
[@orta]: https://github.com/orta
[@patrickkempff]: https://github.com/patrickkempff
[@peterjgrainger]: https://github.com/peterjgrainger
[@randak]: https://github.com/randak
[@ravanscafi]: https://github.com/ravanscafi
[@rohit-smpx]: https://github.com/rohit-smpx
[@sajjadzamani]: https://github.com/sajjadzamani
[@sebinsua]: https://github.com/sebinsua
[@sgtcoolguy]: https://github.com/sgtcoolguy
[@sharkysharks]: https://github.com/sharkysharks
[@stevemoser]: https://github.com/stevemoser
[@stevenp]: https://github.com/stevenp
[@sunshinejr]: https://github.com/sunshinejr
[@tychota]: https://github.com/tychota
[@urkle]: https://github.com/urkle
[@wizardishungry]: https://github.com/wizardishungry
[@dblandin]: https://github.com/dblandin
[@paulmelnikow]: https://github.com/paulmelnikow
[@ds300]: https://github.com/ds300
[@jamime]: https://github.com/jamime
[@mrndjo]: https://github.com/mrndjo
[@bigkraig]: https://github.com/bigkraig
[@notjosh]: https://github.com/notjosh<|MERGE_RESOLUTION|>--- conflicted
+++ resolved
@@ -15,11 +15,8 @@
 
 <!-- Your comment below this -->
 
-<<<<<<< HEAD
 - Use new env `BITBUCKET_REPO_FULL_NAME` in bitbucket pipeline. - [@Soyn]
-=======
 - Take commit hash from CI Source if available - [@f-meloni]
->>>>>>> 73d14395
 
 # 9.1.3
 
