--- conflicted
+++ resolved
@@ -13,11 +13,8 @@
 
 ## Master
 
-<<<<<<< HEAD
+- Fix #614 - Posting status updates to Github using issue workflow broken - [@sgtcoolguy][]
 - Fix vertical alignment in GitHub issue template - [@patrickkempff][]
-=======
-- Fix #614 - Posting status updates to Github using issue workflow broken - [@sgtcoolguy][]
->>>>>>> f11723a5
 
 # 5.0.1, err. 6.0.0
 
