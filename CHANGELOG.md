--- conflicted
+++ resolved
@@ -13,12 +13,9 @@
 
 ## Master
 
-<<<<<<< HEAD
+* A Dangerfile can return a default export, and then Danger will handle the execution of that code [@orta][]
 * Changes the order of the text output in verbose, or when STDOUT is the only option [@orta][]
-=======
 * Prints a link to the comment in the build log [@orta][]
-* A Dangerfile can return a default export, and then Danger will handle the execution of that code [@orta][]
->>>>>>> a575123a
 
 ## 3.5.0 - 3.5.1
 
