<!--

// Please add your own contribution below inside the Master section, no need to
// set a version number, that happens during a deploy.
//
// These docs are aimed at users rather than danger developers, so please limit technical
// terminology in here.

// Note: if this is your first PR, you'll need to add your URL to the footnotes
//       see the bottom of this file

-->

## Master

<<<<<<< HEAD
* Add BitBucket Server support.

  To use Danger JS with BitBucket Server: you'll need to create a new account for Danger to use,
  then set the following environment variables on your CI:

  * `DANGER_BITBUCKETSERVER_HOST` = The root URL for your server, e.g. `https://bitbucket.mycompany.com`.
  * `DANGER_BITBUCKETSERVER_USERNAME` = The username for the account used to comment.
  * `DANGER_BITBUCKETSERVER_PASSWORD` = The password for the account used to comment.

  Then you will have a fully fleshed out `danger.bitbucket_server` object in your Dangerfile to work with,
  for example:

  ```ts
  import { danger, warn } from "danger"

  if (danger.bitbucket_server.pr.title.includes("WIP")) {
    warn("PR is considered WIP")
  }
  ```

  The DSL is fully fleshed out, you can see all the details inside the [Danger JS Reference][ref],
  but the summary is:

  ```ts
  danger.bitbucket_server.
    /** The pull request and repository metadata */
    metadata: RepoMetaData
    /** The related JIRA issues */
    issues: JIRAIssue[]
    /** The PR metadata */
    pr: BitBucketServerPRDSL
    /** The commits associated with the pull request */
    commits: BitBucketServerCommit[]
    /** The comments on the pull request */
    comments: BitBucketServerPRActivity[]
    /** The activities such as OPENING, CLOSING, MERGING or UPDATING a pull request */
    activities: BitBucketServerPRActivity[]
  ```

  * [@azz][]

- Improve path generator for danger-runner.
- Update the PR DSL to include bots. [@orta][]
=======
* Improvements to the Flow definition file. [@orta][]
* Improve path generator for danger-runner.
* Update the PR DSL to include bots. [@orta][]
* Don't check for same user ID on comment when running as a GitHub App. [@tibdex][]
>>>>>>> a2966c4c

## 3.1.7

* Minor error reporting improvements. [@orta][]

## 3.1.6

* Move more code to only live inside functions. [@orta][]

## 3.1.5

* Fix --base options for danger local. [@peterjgrainger][]
* Fix a minor typo in Semaphore CI setup. [@hongrich][]
* Fix for capitalized Dangerfiles in CI environment. [@wizardishungry][]
* Fix `danger local` crashing when comparing master to HEAD with no changes. [@orta][]

## 3.1.4

* Register danger-runner as a package binary. [@urkle][]

## 3.1.2-3.1.3

* Peril typings to the Danger DSL. [@orta][]
* Reference docs updates for the website. [@orta][]

## 3.1.1

* Allows `danger runner` (the hidden command which runs the process) to accept
  unknown command flags (such as ones passed to it via `danger local`.) - [@adam-moss][]/[@orta][]

## 3.1.0

* Adds a new command `danger local`.

  This command will look between the current branch and master
  and use that to evaluate a dangerfile. This is aimed specifically at
  tools like git commit hooks, and for people who don't do code review.

  `danger.github` will be falsy in this context, so you could share a dangerfile
  between `danger local` and `danger ci`.

  When I thought about how to use it on Danger JS, I opted to make another Dangerfile and import it at the end of
  the main Dangerfile. This new Dangerfile only contains rules which can run with just `danger.git`, e.g. CHANGELOG/README
  checks. I called it `dangerfile.lite.ts`.

  Our setup looks like:

  ```json
  "scripts": {
    "prepush": "yarn build; yarn danger:prepush",
    "danger:prepush": "yarn danger local --dangerfile dangerfile.lite.ts"
    // [...]
  ```

You'll need to have [husky](https://www.npmjs.com/package/husky) installed for this to work. - [@orta][]

* STDOUT formatting has been improved, which is the terminal only version of
  Danger's typical GitHub comment style system. It's used in `danger pr`, `danger ci --stdout`
  and `danger local`. - [@orta][]
* Exposed a get file contents for the platform abstraction so that Peril can work on many platforms in the future - [@orta][]

### 3.0.5

* Added support for Bitrise as a CI Provider - [@tychota][]

### 3.0.5

* Nevercode ENV var fixes - [@fbartho][]

### 3.0.4

* Paginate for issues - [@orta][]

### 3.0.3

* Added support for Nevercode.io as a CI Provider - [@fbartho][]

### 3.0.2

* Don't log ENV vars during a run - thanks @samdmarshall. - [@orta][]

### 3.0.1

* Bug fixes and debug improvements. If you're interested run danger with `DEBUG="*" yarn danger [etc]`
  and you'll get a _lot_ of output. This should make it much easier to understand what's going on. - [@orta][]

### 3.0.0

* Updates to the CLI user interface. Breaking changes for everyone.

  **TLDR** - change `yarn danger` to `yarn danger ci`.

  Danger JS has been fighting an uphill battle for a while with respects to CLI naming, and
  duplication of work. So, now it's been simplified. There are four user facing commands:

  * `danger init` - Helps you get started with Danger
  * `danger ci` - Runs Danger on CI
  * `danger process` - Like `ci` but lets another process handle evaluating a Dangerfile
  * `danger pr` - Runs your local Dangerfile against an existing GitHub PR. Will not post on the PR

  This release deprecates running `danger` on it's own, so if you have `yarn danger` then move that be `yarn danger ci`.

  Each command name is now much more obvious in it intentions, I've heard many times that people aren't sure what commands do
  and it's _is_ still even worse in Danger ruby. I figure now is as good a time as any a good time to call it a clean slate.

  On a positive note, I gave all of the help screens an update and tried to improve language where I could.

- [@orta][]

### 2.1.9-10

* Fix to `danger pr` and `danger` infinite looping - [@orta][]

### 2.1.8

* Add a note in `danger pr` if you don't have a token set up - [@orta][]
* Bunch of docs updates - [@orta][]

### 2.1.7

* Fix Codeship integration - [@caffodian][]
* Updates documentation dependencies - [@orta][]
* Fixes to running `danger` with params - [@orta][]
* Fixes for `danger pr` not acting like `danger` WRT async code - [@orta][]
* Fixes `tsconfig.json` parse to be JSON5 friendly - [@gantman][]
* Fixes for `danger.github.thisPR` to use the base metadata for a PR, I'm too used to branch workflows - [@orta][]

### 2.1.6

* Updates dependencies - [@orta][]
* Link to the build URL if Danger can find it in the CI env - [@orta][]
* Removes the "couldn't post a status" message - [@orta][]

### 2.1.5

* The TS compiler will force a module type of commonjs when transpiling the Dangerfile - [@orta][]

### 2.1.4

* Adds a CLI option for a unique Danger ID per run to `danger` and `danger process`,
  so you can have multiple Danger comments on the same PR. - [@orta][]

### 2.1.1 - 2.1.2 - 2.1.3

* Fixes/Improvements for `danger init` - [@orta][]

### 2.1.0

* Adds a new command for getting set up: `danger init` - [@orta][]
* Fix double negative in documentation. [@dfalling][]
* Fix `gloabally` typo in documentation. [@dfalling][]

### 2.0.2 - 2.0.3

* Adds a warning when you try to import Danger when you're not in a Dangerfile - [@orta][]
* Exports the current process env to the `danger run` subprocess - [@orta][]

### 2.0.1

* Potential fixes for CLI sub-commands not running when packaging danger - [@orta][]

### 2.0.0

* Fixes the `danger.js.flow` fix to handle exports correctly, you _probably_ need to add
  `.*/node_modules/danger/distribution/danger.js.flow` to the `[libs]` section of your settings for it to work though -
  [@orta][]

### 2.0.0-beta.2

* Fixes a bug with `danger.github.utils` in that it didn't work as of b1, and now it does :+1: - [@orta][]
* Ships a `danger.js.flow` in the root of the project, this may be enough to support flow typing, thanks to
  [@joarwilk][] and [flowgen](https://github.com/joarwilk/flowgen) - [@orta][]

### 2.0.0-beta.1

* Converts the command `danger` (and `danger run`) to use `danger process` under the hood. What does this do?

  * Dangerfile evaluation is in a separate process, run without a vm sandbox. This fixes the async problem which we
    created `schedule` for. Previously, any async work in your Dangerfile needed to be declared to Danger so that it
    knew when all of the work had finished. Now that the running happens inside another process, we can use the
    `on_exit` calls of the process to know that all work is done. So, _in Danger_ (not in Peril) async code will work
    just like inside a traditional node app.

  * Makes `danger process` a first class citizen. This is awesome because there will be reliable support for other
    languages like [danger-swift][], [danger-go][] and more to come.

  * The `danger process` system is now codified in types, so it's really easy to document on the website.

* Adds a `--js` and `--json` option to `danger pr` which shows the output in a way that works with `danger process`.
  This means you can preview the data for any pull request.

./[@orta][]

### 2.0.0-alpha.20

Moves away from vm2 to a require-based Dangerfile runner. This removes the sandboxing aspect of the Dangerfile
completely, but the sandboxing was mainly for Peril and I have a plan for that.

https://github.com/danger/peril/issues/159

I would like to move the main parts of Danger JS to also work like `danger process`, so I'll be continuing to work as a
alpha for a bit more. One interesting side-effect of this could be that I can remove `schedule` from the DSL. I've not
tested it yet though. Turns out this change is _real_ hard to write tests for. I've made #394 for that.

./[@orta][]

### 2.0.0-alpha.18 - 19

* Moves internal methods away from Sync to avoid problems when running in Peril - [@ashfurrow][]
* Passes through non-zero exit codes from `danger process` runs - [@ashfurrow][]

### 2.0.0-alpha.17

* Improve CircleCI PR detection

### 2.0.0-alpha.16

Some UX fixes:

* Don't show warnings about not setting a commit status (unless in verbose) - [@orta][]
* Delete duplicate Danger message, due to fast Peril edits - [@orta][]
* Show Peril in the commit status if inside Peril, not just Danger - [@orta][]
* [internal] Tightened the typings on the commands, and abstracted them to share some code - [@orta][]

### 2.0.0-alpha.15

* Updates `diffForFile`, `JSONPatchForFile`, and `JSONDiffForFile` to include created and removed files - #368 - bdotdub

### 2.0.0-alpha.14

* Adds a blank project generated in travis 8 to test no-babel or TS integration - [@orta][]
* Improvements to `danger process` logging, and build fails correctly #363 - [@orta][]

### 2.0.0-alpha.13

* Improve the error handling around the babel API - #357 - [@orta][]
* Move back to the original URLs for diffs, instead of relying on PR metadata - [@orta][]
* Updates the types for `schedule` to be more accepting of what it actually takes - [@orta][]

### 2.0.0-alpha.12

* Fixed #348 invalid json response body error on generating a diff - felipesabino
* Potential fix for ^ that works with Peril also - [@orta][]

### 2.0.0-alpha.11

* Doh, makes the `danger process` command actually available via the CLI - [@orta][]

### 2.0.0-alpha.10

* Adds a `danger process` command, this command takes amn argument of a process to run which expects the Danger DSL as
  JSON in STDIN, and will post a DangerResults object to it's STDOUT. This frees up another process to do whatever they
  want. So, others can make their own Danger runner.

  An example of this is [Danger Swift][danger-swift]. It takes a [JSON][swift-json] document via [STDIN][swift-stdin],
  [compiles and evaluates][swift-eval] a [Swift file][swift-dangerfile] then passes the results back to `danger process`
  via [STDOUT][swift-stdout].

  Another example is this simple Ruby script:

  ```ruby
    #!/usr/bin/env ruby

  require 'json'
  dsl_json = STDIN.tty? ? 'Cannot read from STDIN' : $stdin.read
  danger = JSON.parse(dsl_json)
  results = { warnings: [], messages:[], fails: [], markdowns: [] }

  if danger.github.pr.body.include? "Hello world"
    results.messages << { message: "Hey there" }
  end

  require 'json'
  STDOUT.write(results.to_json)
  ```

  Which is basically Ruby Danger in ~10LOC. Lols.

  This is the first release of the command, it's pretty untested, but [it does work][swift-first-pr]. - [@orta][]

[danger-swift]: https://github.com/danger/danger-swift
[swift-json]: https://github.com/danger/danger-swift/blob/master/fixtures/eidolon_609.json
[swift-stdin]: https://github.com/danger/danger-swift/blob/1576e336e41698861456533463c8821675427258/Sources/Runner/main.swift#L9-L11
[swift-eval]: https://github.com/danger/danger-swift/blob/1576e336e41698861456533463c8821675427258/Sources/Runner/main.swift#L23-L40
[swift-dangerfile]: https://github.com/danger/danger-swift/blob/1576e336e41698861456533463c8821675427258/Dangerfile.swift
[swift-stdout]: https://github.com/danger/danger-swift/blob/1576e336e41698861456533463c8821675427258/Sources/Runner/main.swift#L48-L50
[swift-first-pr]: https://github.com/danger/danger-swift/pull/12

### 2.0.0-alpha.9

* Uses the Babel 7 alpha for all source compilation with JS, Flow+JS and TS. This worked without any changes to our
  internal infra which is pretty awesome. All TS tests passed. Babel 7 is still in alpha, but so is Danger 2.0 - so I'm
  happy to keep Danger in a pretty long alpha, till at least Babel 7 is in beta.

  It also still supports using TypeScript via the "`typescript"` module, if you have that installed. - [@orta][]

* `danger.github.thisPR` now uses the PR's head, not base - [@orta][]

### 2.0.0-alpha.8

* Uses the GitHub `diff_url` instead of the `diff` version header, as it conflicted with Peril - [@orta][]
* Handle exceptions in Dangerfile and report them as failures in Danger results - macklinu

### 2.0.0-alpha.6-7

* Expose a Promise object to the external GitHub API - [@orta][]

### 2.0.0-alpha.4-5

* Allow running a dangerfile entirely from memory using the `Executor` API - [@orta][]

### 2.0.0-alpha.2-3

* Removes the `jest-*` dependencies - [@orta][]

### 2.0.0-alpha.1

* Support [a vm2](https://github.com/patriksimek/vm2) based Dangerfile runner as an alternative to the jest
  infrastructure. There are a few main reasons for this:

  * I haven't been able to completely understand how Jest's internals work around all of the code-eval and pre-requisite
    setup, which has made it hard to work on some more complex Peril features.

  * Jest releases are every few months, personally I love this as a user of Jest, as an API consumer it can be difficult
    to get changes shipped.

  * The fact that both Danger/Jest make runtime changes means that you need to update them together

  * I have commit access to vm2, so getting changes done is easy

  I like to think of it as having gone from Jest's runner which is a massive toolbox, to vm2 which is a tiny toolbox
  where I'll have to add a bunch of new tools to get everything working.

  The _massive downside_ to this is that Danger now has to have support for transpiling via Babel, or from TypeScript
  unlike before, where it was a freebie inside Jest. Jest handled this so well. This means that a Dangerfile which used
  to "just work" with no config may not. Thus, IMO, this is a breaking major semver.

  Is it likely that you need to make any changes? So far, it seems probably not. At least all of the tests with
  Dangerfiles original from the older Jest runner pass with the new version.

  This is an alpha release, because it's knowingly shipped with some breakages around babel support, specifically:

  * Babel parsing of relative imports in a Dangerfile aren't working
  * Some of the features which require the `regeneratorRuntime` to be set up aren't working yet

  Those are blockers on a 2.0.0 release.

### 1.2.0

* Exposes an internal API for reading a file from a GitHub repo as `danger.github.utils.fileContents` - [@orta][]

  Ideally this is what you should be using in plugins to read files, it's what Danger uses throughout the codebase
  internally. This means that your plugin/dangerfile doesn't need to rely on running on the CI when instead it could run
  via the GitHub API.

* Update prettier - [@orta][]
* Removes dtslint as a dependency - sapegin/orta

### 1.1.0

* Support retrive paginated pull request commit list - kwonoj
* Add support for VSTS CI - mlabrum
* Remove the DSL duplication on the `danger` export, it wasn't needed or used. - [@orta][]
* Update to TypeScript 2.4.x - [@orta][]
* Rename github test static_file to remove `:` from the filename to fix a checkout issue on windows - mlabrum

### 1.0.0

Hello readers! This represents a general stability for Danger. It is mainly a documentation release, as it corresponds
to <http://danger.systems/js/> being generally available. I made the initial commit back in 20 Aug 2016 and now it's
30th June 2017. It's awesome to look back through the CHANGELOG and see how things have changed.

You can find out a lot more about the 1.0, and Danger's history on my [Artsy blog post on the Danger
1.0](https://artsy.github.io/blog/2017/06/30/danger-one-oh-again/).

* Adds inline docs for all CI providers - [@orta][]

### 0.21.1

* Use HTTP for the GitHub status check target URL - macklinu
* Correct some examples in node-app - clintam
* Add support for buddybuild CI - benkraus/clintam
* Add support for GithHub Apps API (no GET /user) - clintam

### 0.21.0

* Posts status reports for passing/failing builds, if the account for danger has access - [@orta][]
* Adds prettier to the codebase - [@orta][]
* Converts a bunch of Danger's dangerfile into a plugin -
  [danger-plugin-yarn](https://github.com/orta/danger-plugin-yarn) - [@orta][]

This is my first non-trivial plugin, based on infrastructure from @macklinu. Plugins are looking great, you can get some
info at <https://github.com/macklinu/generator-danger-plugin>.

* Docs updates for the website - [@orta][]

### 0.20.0

* Fix `danger pr` commands are not running on windows - kwonoj
* Fix broken link in getting started docs - frozegnome
* Do not delete comment written from user have same userid for danger - kwonoj
* Fix link to `jest` in getting started docs - palleas
* Fix yarn install instruction in getting started docs - palleas

### 0.19.0

* Update to Jest 20 - macklinu
* Change the danger.d.ts to use module exports instead of globals - [@orta][]
* Render markdown inside `message()`, `warn()`, and `fail()` messages. - macklinu

An example:

```js
fail(`Missing Test Files:

- \`src/lib/components/artist/artworks/__tests__/index-tests.tsx\`
- \`src/lib/components/artwork_grids/__tests__/infinite_scroll_grid-tests.tsx\`
- \`src/lib/containers/__tests__/works_for_you-tests.tsx\`

If these files are supposed to not exist, please update your PR body to include "Skip New Tests".`)
```

Will result in:

<table>
  <thead>
    <tr>
      <th width="50"></th>
      <th width="100%" data-danger-table="true">Fails</th>
    </tr>
  </thead>
  <tbody>
<tr>
      <td>:no_entry_sign:</td>
      <td>Missing Test Files:

* `src/lib/components/artist/artworks/__tests__/index-tests.tsx`
* `src/lib/components/artwork_grids/__tests__/infinite_scroll_grid-tests.tsx`
* `src/lib/containers/__tests__/works_for_you-tests.tsx`

If these files are supposed to not exist, please update your PR body to include "Skip New Tests".

</td>
    </tr>
  </tbody>
</table>

### 0.18.0

* Adds `github.api`. This is a fully authenticated client from the [github](https://www.npmjs.com/package/github) npm
  module. - @orta

  An easy example of it's usage would be using Danger to add a label to your PR. Note that Danger will have the
  permissions for your account, so for OSS repos - this won't work.

  ```js
  danger.github.api.issues.addLabels({
    owner: "danger",
    repo: "danger-js",
    number: danger.github.pr.number,
    labels: ["Danger Passed"],
  })
  ```

  Yeah, that's a bit verbose, I agree. So, there's also `github.thisPR` which should simplify that. It aims to provide a
  lot of the values for the current PR to use with the API.

  ```js
  const github = danger.github
  github.api.issues.addLabels({ ...github.thisPR, labels: ["Danger Passed"] })
  ```

  You could use this API for a bunch of things, here's some quick ideas:

  * Request specific reviewers when specific files change (`api.pullRequests.createReviewRequest`)
  * Add a label for when something passes or fails (`api.issues.addLabels`)
  * Verifying if someone is in your org? (`api.orgs.checkMembership`)
  * Updating Project tickets to show they have a PR (`api.projects.updateProject`)

### 0.17.0

* [Enhancements to `danger.git.diffForFile()`](https://github.com/danger/danger-js/pull/223) - @namuol

  * Removed `diffTypes` second argument in favor of `result.added` and `result.removed`
  * Added `result.before` and `result.after` for easy access to full contents of the original & updated file
  * `danger.git.diffForFile` is now an `async` function

  #### TL;DR:

  ```js
  // In danger 0.16.0:
  const fullDiff = danger.git.diffForFile('foo.js')
  const addedLines = danger.git.diffForFile('foo.js', ['add'])
  const removedLines = danger.git.diffForFile('foo.js', ['del'])

  // In the latest version:
  const diff = await danger.git.diffForFile('foo.js')
  const fullDiff = diff.diff
  const addedLines = diff.added
  const removedLines = diff.removed
  const beforeFileContents = diff.before
  const afterFileContents = diff.after
  ```

* Update internal test fixture generation docs - namuol

### 0.16.0

* Adds a `diffTypes` option to `diffForFile` - alex3165
* Add Buildkite CI source - jacobwgillespie

### 0.15.0

* When a Dangerfile fails to eval, send a message to the PR - [@orta][]

### 0.14.2

* Updated jest-\* dependencies to 19.x - [@orta][]

  Updating the jest-\* dependencies seems to be exhibiting strange behavior in tests for windows if you update, and use
  windows, can you please confirm that everything is 👍

* Added type shapings to `JSONPatchForFile` - [@orta][]
* Replaced deprecated `lodash.isarray` package with `Array.isArray` - damassi

### 0.14.1

* Moved `@types/chalk` from dependencies to devDependencies - [@orta][]
* Killed some stray console logs - [@orta][]
* Updated the danger.d.ts - [@orta][]

### 0.14.0

* TypeScript Dangerfiles are now support in Danger - [@orta][]

  We use TypeScript in Danger, and a lot of my work in Artsy now uses TypeScript (see: [JS2017 at
  Artsy](http://artsy.github.io/blog/2017/02/05/Front-end-JavaScript-at-Artsy-2017/#TypeScrip1t)), so I wanted to
  explore using TypeScript in Dangerfiles.

  This is built on top of Jest's custom transformers, so if you are already using Jest with TypeScript, then you can
  change the `dangerfile.js` to `dangerfile.ts` and nothing should need changing ( except that you might have new
  warnings/errors ) (_note:_ in changing this for Danger, I had to also add the `dangerfile.ts` to the `"exclude"`
  section of the `tsconfig.json` so that it didn't change the project's root folder.)

  This repo is now using both a babel Dangerfile (running on Circle CI) and a TypeScript one (running on Travis) to
  ensure that we don't accidentally break either.

* Created a new `danger.d.ts` for VS Code users to get auto-completion etc - [@orta][]
* Added a two new `git` DSL functions: `git.JSONDiffForFile(filename)` and `git.JSONPatchForFile(filename)`.

  * `git.JSONPatchForFile`

    This will generate a rfc6902 JSON patch between two files inside your repo. These patch files are useful as a
    standard, but are pretty tricky to work with in something like a Dangerfile, where rule terseness takes priority.

  * `git.JSONDiffForFile`

    This uses `JSONPatchForFile` to generate an object that represents all changes inside a Dangerfile as a single
    object, with keys for the changed paths. For example with a change like this:

    ```diff
    {
      "dependencies": {
        "babel-polyfill": "^6.20.0",
     +  "chalk": "^1.1.1",
        "commander": "^2.9.0",
        "debug": "^2.6.0"
      },
    }
    ```

    You could become aware of what has changed with a Dangerfile in a `schedule`'d function like:

    ```js
    const packageDiff = await git.JSONDiffForFile("package.json")
    if (packageDiff.dependencies) {
      const deps = packageDiff.dependencies

      deps.added   // ["chalk"],
      deps.removed // []
      deps.after   // { "babel-polyfill": "^6.20.0", "chalk": "^1.1.1", "commander": "^2.9.0", "debug": "^2.6.0" }
      deps.before  // { "babel-polyfill": "^6.20.0", "commander": "^2.9.0", "debug": "^2.6.0" }
    }
    ```

    The keys: `added` and `removed` only exist on the object if:

    * `before` and `after` are both objects - in which case `added` and `removed` are the added or removed keys
    * `before` and `after` are both arrays - in which case `added` and `removed` are the added or removed values

* Exposed all global functions ( like `warn`, `fail`, `git`, `schedule`, ... ) on the `danger` object. - [@orta][]

  This is specifically to simplify building library code. It should not affect end-users. If you want to look at making
  a Danger JS Plugin, I'd recommend exposing a function which takes the `danger` object and working from that. If you're
  interested, there is an active discussion on plugin support in the DangerJS issues.

* Improves messaging to the terminal - [@orta][]
* Adds the ability to not have Danger post to GitHub via a flag: `danger run --text-only` - [@orta][]
* Fix a crasher with `prs.find` #181 - [@orta][]

### 0.13.0

* Add `danger.utils` DSL, which includes `danger.utils.href()` and `danger.utils.sentence()` - macklinu

  We were finding that a lot of Dangerfiles needed similar functions, so we've added a `utils` object to offer functions
  that are going to be used across the board. If you can think of more functions you use, we'd love to add them. Ideally
  you shouldn't need to use anything but Danger + utils to write your Dangerfiles.

  ```js
  danger.utils.href("http://danger.systems", "Danger") // <a href="http://danger.systems">Danger</a>
  danger.utils.sentence(["A", "B", "C"]) // "A, B and C"
  ```

* Adds `danger.github.utils` - which currently has only one function: `fileLinks` - [@orta][]

  Most of the time people are working with a list of files (e.g. modified, or created) and then want to present
  clickable links to those. As the logic to figure the URLs is very GitHub specific, we've moved that into it's own
  object with space to grow.

  ```js
  const files = danger.git.modified_files // ["lib/component/a.ts", "lib/component/b.ts"]
  const links = danger.github.utils.fileLinks(files) // "<a href='...'>a</a> and <a href='...'>b</a>"
  warn(`These files have changes: ${links}`)
  ```

### 0.12.1

* Add support for [Drone](http://readme.drone.io) - gabro

### 0.12.0

* Added support for handling async code in a Dangerfile - deecewan

  This is still a bit of a work in progress, however, there is a new function added to the DSL: `schedule`.

  A Dangerfile is evaluated as a script, and so async code has not worked out of the box. With the `schedule` function
  you can now register a section of code to evaluate across multiple tick cycles.

  `schedule` currently handles two types of arguments, either a promise or a function with a resolve arg. Assuming you
  have a working Babel setup for this inside your project, you can run a Dangerfile like this:

  ```js
  schedule(async () => {
    const thing = await asyncAction()
    if (thing) {
      warn("After Async Function")
    }
  })
  ```

  Or if you wanted something simpler,

  ```js
  schedule(resolved => {
    if (failed) {
      fail("Failed to run")
    }
  })
  ```

* Adds new GitHub DSL elements - deecewan

- `danger.github.issue` - As a PR is an issue in GitHub terminology, the issue contains a bit more metadata. Mainly
  labels, so if you want to know what labels are applied to a PR, use `danger.github.issue.labels`
- `danger.github.reviews` - Find out about your reviews in the new GitHub Reviewer systems,
- `danger.github.requested_reviewers` - Find out who has been requested to review a PR.

* Updated TypeScript and Jest dependencies - [@orta][]
* Add support for Github Enterprise via DANGER_GITHUB_API_BASE_URL env var - mashbourne

### 0.11.3 - 0.11.5

* Internal changes for usage with Peril - [@orta][]

* Add `danger pr --repl`, which drops into a Node.js REPL after evaluating the dangerfile - macklinu
* Add support for Codeship - deecewan

### 0.11.0 - 0.11.2

* Add support for [Docker Cloud](https://cloud.docker.com) - camacho

### 0.10.1

* Builds which only use markdown now only show the markdown, and no violations table is shown - mxstbr

### 0.10.0

* Adds support for running Danger against a PR locally - [@orta][]

The workflow is that you find a PR that exhibits the behavior you'd like Danger to run against, then edit the local
`Dangerfile.js` and run `yarn run danger pr https://github.com/facebook/jest/pull/2629`.

This will post the results to your console, instead of on the PR itself.

* Danger changes to your Dangerfile are not persisted after the run - [@orta][]
* Add summary comment for danger message - kwonoj
* Add `jest-environment-node` to the Package.json - [@orta][]

### 0.9.0

* Adds support for `git.commits` and `github.commits` - [@orta][]

  Why two? Well github.commits contains a bunch of github specific metadata ( e.g. GitHub user creds, commit comment
  counts. ) Chances are, you're always going to use `git.commits` however if you want more rich data, the GitHub one is
  available too. Here's an example:

```js
const merges = git.commits.filter(commit => commit.message.include("Merge Master"))
if (merges.length) {
  fail("Please rebase your PR")
}
```

* Support custom dangerfile via `-d` commandline arg - kwonoj
* Allow debug dump output via `DEBUG=danger:*` environment variable - kwonoj
* Adds surf-build ci provider - kwonoj
* Forward environment variables to external module constructor - kwonoj

### 0.8.0

* Support `danger run -ci` to specify external CI provider - kwonoj
* Adds `--verbose` to `danger`, which for now will echo out all the URLs Danger has requested - [@orta][]
* Migrate codebase into TypeScript from flow - kwonoj
* Handle removing all sorts of import types for Danger in the Dangerfile - [@orta][]

### 0.7.3-4-5

* A failing network request will raise an error - [@orta][]
* Fix Dangerfile parsing which broke due to Peril related changes - [@orta][]
* Tweak the npmignore, ship less random stuff to others - [@orta][]

### 0.7.2

* Fixes to the shipped Flow/TS definitions - [@orta][]
* Adds more functions the the internal Danger GitHub client - [@orta][]
* Infrastructure work to allow Peril to run a Dangerfile - [@orta][]
* Upgrade outdated ESLint packages - macklinu
* Enhance Windows OS compatibility - kwonoj

### 0.7.1

* Set exit code to 1 when running `danger` throws an error - macklinu
* Add Jenkins CI source - macklinu
* Add .editorconfig - macklinu
* Adds jest-runtime to the dependencies - [@orta][]

### 0.7.0

* You can build and run in vscode using your own custom `env/development.env` file. This is useful because you can use
  the debugger against a real PR. See `env/development.env.example` for syntax. - [@orta][]

* Uses `jest-transform` and `jest-runtime` to eval and apply babel transforms.

  This does two things, makes it feasible to do [hosted-danger](https://github.com/danger/peril) and makes it possible
  to write your Dangerfile in a way that's consistent with the rest of your JavaScript. - [@orta][]

* Add tests directory to .npmignore - macklinu
* Update to Jest 18 - macklinu

### 0.6.10

* Brings back the ability to emulate a fake CI run locally via `danger` - [@orta][]

### 0.6.9

* Makes `babel-polyfill` a direct dependency, this is because it is actually an implicit dependency in the app. I'm not
  sure how I feel about this, I guess if we use a part of it in the babel translation of a user's Dangerfile them I'm OK
  with it. - [@orta][]

### 0.6.6 - 0.6.7 - 0.6.8

* Ship flow annotations with the npm module - [@orta][]

### 0.6.5

* Adds more node instances to travis - romanki + orta
* Adds support for Semaphore CI - [@orta][]

### 0.6.4

* The env vars `DANGER_TEST_REPO` and `DANGER_TEST_PR` will allow you initialize the FakeCI with a repo of your choice.
  See README.md for more info
* Improved error messaging around not including a `DANGER_GITHUB_API_TOKEN` in the ENV - nsfmc / orta
* Adds support for getting the diff for a specific file from git: e.g.

```js
// Politely ask for their name on the entry too
const changelogDiff = danger.git.diffForFile("changelog.md")
const contributorName = danger.github.pr.user.login
if (changelogDiff && changelogDiff.indexOf(contributorName) === -1) {
  warn("Please add your GitHub name to the changelog entry, so we can attribute you.")
}
```

### 0.6.3

* Does not break commonmark on GitHub - [@orta][]
* upgrades to flow 0.35.0 and fixes associated type errors in covariant/invariant interfaces - nsfmc
* omits flow requirement for new test files - nsfmc
* adds support for circleci - nsfmc
* defines CISource properties in flow as read-only - nsfmc

### 0.5.0

* `danger.pr` -> `danger.github.pr`, I've also created interfaces for them - [@orta][]
* `warn`, `message`, `markdown` are all ported over to DangerJS - [@orta][]
* Shows a HTML table for Danger message - [@orta][]
* Now offers a Flow-typed definition file, it's not shipped to their repo yet, you can make it by `npm run export-flowtype` - [@orta][]
* Started turning this into a real project by adding tests - [@orta][]

### 0.0.5-0.0.10

* Changes some files casing, added some logs, a bit of error reporting, and verifying everything works through npm -
  [@orta][]

### 0.0.4

* Danger edit an existing post, and delete it when it's not relevant - [@orta][]

### 0.0.3

* Danger will post a comment on a GitHub PR with any Fails - [@orta][]

### 0.0.2

OK, first usable for others version. Only supports GitHub and Travis CI.

You can run by doing:

```sh
danger
```

Make sure you set a `DANGER_GITHUB_API_TOKEN` on your CI - [see the Ruby
guide](http://danger.systems/guides/getting_started.html#setting-up-danger-to-run-on-your-ci) for that.

Then you can make a `dangerfile.js` (has to be lowercase, deal with it.) It has access to a whopping 2 DSL attributes.

```sh
pr
git
fail(message: string)
```

`pr` _probably_ won't be sticking around for the long run, but if you're using a `0.0.2` release, you should be OK with
that. It's the full metadata of the PR, so [this JSON
file](https://raw.githubusercontent.com/danger/danger/master/spec/fixtures/github_api/pr_response.json). `git` currently
has:

```sh
git.modified_file
git.created_files
git.deleted_files
```

which are string arrays of files.

`fail(message: string)` will let you raise an error, and will make the process return 1 after the parsing has finished.

Overall: your Dangerfile should look something like:

```js
import { danger } from "danger"

const hasChangelog = danger.git.modified_files.includes("changelog.md")
if (!hasChangelog) {
  fail("No Changelog changes!")
}
```

That should do ya. I think. This doesn't support babel, and I haven't explored using other modules etc, so...

./[@orta][]

### 0.0.1

Not usable for others, only stubs of classes etc. - [@orta][]

[danger-swift]: https://github.com/danger/danger-swift#danger-swift
[danger-go]: https://github.com/bdotdub/danger-go
[@orta]: https://github.com/orta
[@ashfurrow]: https://github.com/ashfurrow
[@joarwilk]: https://github.com/joarwilk
[@dfalling]: https://github.com/dfalling
[@caffodian]: https://github.com/caffodian
[@fbartho]: https://github.com/fbartho
[@tychota]: https://github.com/tychota
[@adam-moss]: https://github.com/adam-moss
[@urkle]: https://github.com/urkle
[@wizardishungry]: https://github.com/wizardishungry
[@hongrich]: https://github.com/hongrich
[@peterjgrainger]: https://github.com/peterjgrainger
[@azz]: https://github.com/azz
[@mifi]: https://github.com/ionutmiftode
[ref]: http://danger.systems/js/reference.html<|MERGE_RESOLUTION|>--- conflicted
+++ resolved
@@ -13,7 +13,6 @@
 
 ## Master
 
-<<<<<<< HEAD
 * Add BitBucket Server support.
 
   To use Danger JS with BitBucket Server: you'll need to create a new account for Danger to use,
@@ -55,14 +54,7 @@
 
   * [@azz][]
 
-- Improve path generator for danger-runner.
-- Update the PR DSL to include bots. [@orta][]
-=======
-* Improvements to the Flow definition file. [@orta][]
-* Improve path generator for danger-runner.
-* Update the PR DSL to include bots. [@orta][]
 * Don't check for same user ID on comment when running as a GitHub App. [@tibdex][]
->>>>>>> a2966c4c
 
 ## 3.1.7
 
