<!--

// Please add your own contribution below inside the Master section, no need to
// set a version number, that happens during a deploy. Thanks!
//
// These docs are aimed at users rather than danger developers, so please limit technical
// terminology in here.

// Note: if this is your first PR, you'll need to add your URL to the footnotes
//       see the bottom of this file. The list there is sorted, try to follow that.

-->

## Master

<!-- Your comment below this -->

<<<<<<< HEAD
- Improve docs for GitHub Actions - [@nguyenhuy]
- Add Buddy.works Pipelines support - [@kristof0425]

<!-- Your comment above this -->
=======
- Added flag to bypass Jira/Issues - [@orieken]
- Improve docs for GitHub Actions - [@nguyenhuy]

<!-- Your comment above this -->

>>>>>>> c3eecbd9

# 9.1.8

- Get GitHub Actions event file pathname from env variable - [@IljaDaderko]

# 9.1.7

- GitHub Actions docs update - [@orta]

# 9.1.6

- Release only made for GitHub Actions - [@orta]

# 9.1.5

- Take commit hash from bitrise env - [@f-meloni]

# 9.1.4

- Use new env `BITBUCKET_REPO_FULL_NAME` in bitbucket pipeline. - [@Soyn]
- Take commit hash from CI Source if available - [@f-meloni]

# 9.1.3

- Updates GitLab API to 10.x - [@awgeorge]

# 9.1.2

- Add retry handling for API requests - [@jtreanor]

# 9.1.1

- Fixes TS declarations - [@orta]
- Fix Github Actions documentation - [@ravanscafi]
- Improve Performance by Caching BitBucket Cloud Commits - [@hellocore]
- Add compliment message to comment template on Bitbucket Cloud - [@hellocore]
- Add option to set custom icon in messages - [@rohit-smpx]

# 9.1.0

- Expose BitBucketServerAPI - [@NMinhNguyen]

# 9.0.3

- Add support OAuth for BitBucket Cloud - [@hellocore]
- Allow `handleResults` to be called without a `git` object - [@jtreanor]

# 9.0.2

- Fix for the GitLab dependency making danger not load - [@f-meloni]

# 9.0.1

- Fixed incorrect main comment template on Bitbucket Cloud - [@hellocore]

# 9.0.0

- Add BitBucket Cloud & BitBucket Pipelines support - [@hellocore]
- Add GitLab missing states - [@f-meloni]
- Fixes incorrect slug for builds from forks on Codefresh - [@stevenp]

# 8.0.0

- Adds GitLab & GitLab CI support - [@notjosh], [@bigkraig], [@jamime]
- Add support for AppCenter - [@mrndjo]

# 7.1.4

- Un-hardcodes the repo in `danger.github.utils.createOrUpdatePR`- [@ds300]

# 7.1.3

- Cleans up the declarations a little bit - [@orta]
- Adds support for [Codefresh CI](https://codefresh.io) - [@stevenp]

# 7.1.2

- Update ts-jest to 24.0.2 - [@friederbluemle]
- Adds a fix for the default name of Danger in status - [@orta]
- Adds `danger.git.fileMatch.getKeyedPaths()`, providing more convenient access to paths. This replaces
  `fileMatch.tap()` and `fileMatch.debug()`.

  ```ts
  const components = fileMatch("components/**/*.js", "!**/*.test.js")
  const componentTests = fileMatch("!**/*.test.js")

  if (components.edited && !componentTests.edited) {
    warn(
      [
        "This PR modified some components but none of their tests. <br>",
        "That's okay so long as it's refactoring existing code. <br>",
        "Affected files: ",
        components.getKeyedPaths().edited.join(", "),
      ].join("")
    )
  }
  ```

  This makes it much simpler to compose a collection of file checks - [@paulmelnikow]

# 7.1.0

- Adds Chainsmoker, and expands the Danger DSL with the addition of `danger.git.fileMatch`.

  ```ts
  const documentation = danger.git.fileMatch("**/*.md")
  const packageJson = danger.git.fileMatch("package.json")
  const lockfile = danger.git.fileMatch("yarn.lock", "package-lock.json")

  if (documentation.edited) {
    message("Thanks - We :heart: our [documentarians](http://www.writethedocs.org/)!")
  }

  if (packageJson.modified && !lockfile.modified) {
    warn("This PR modified package.json, but not the lockfile")
  }
  ```

  This makes it much simpler to compose a collection of file checks - [@paulmelnikow]

# 7.0.19

- Taken a stab at trying to make the commit status summary to feel better in both Danger & Peril [@orta][@dblandin]

# 7.0.18

- Adds a CLI option `--failOnErrors` so that you can force `danger ci` to return a failed exit code on any `fail`s in a
  Dangerfile [@f-meloni]

# 7.0.17

- Send different build update keys based on the id on Bitbucket [@f-meloni]

# 7.0.16

- Add support for CodeBuild CI source [@sharkysharks]

# 7.0.15

- Enable Danger runs with different DangerIDs to post separate statuses [@randak]
- Docs: fix typo - [@hiroppy]
- Fixed: isCI check for Codeship - [@msteward]

# 7.0.14

- Fixed: Crash on BitbucketServer when the change type is unknown - [@f-meloni]
- Add `linesOfCode` in `GitDSL` - [@ninjaprox]
- Docs: document GitHubMergeRef type - [@nornagon]

# 7.0.13

- Adds some Debug logs for babel transformation - [@orta]

# 7.0.12

- Support multi-line import/require statements in Dangerfiles & possibly fix source-mapping for errors - [@fbartho]

# 7.0.11

- Return the DangerResults meta after sorting and merging operations - [@f-meloni]
- Make bitbucket generated signature less aggressive - [@f-meloni]

# 7.0.9

- Updates the import for octokit at the top of the danger.d.ts - [@orta]

# 7.0.8

- Handles the previews API correctly - [@orta]

# 7.0.7

- Removed `vm2` from Danger, it's not being used in Peril now - [@orta]
- `danger pr` with `--json` or --js` now don't require a Dangerfile to be present - [@orta]

# 7.0.5

- Remove dead links to example danger files. - [@stevemoser]
- Allow danger-pr to work also on Bitbucket Server - [@f-meloni]
- Fix for nulls in modified_files - [@orta]
- Use new APIs in OctoKit - [@orta]

# 7.0.4

- More fixes for `GITHUB_URL` instead of just `DANGER_GITHUB_URL` for GitHub Enterprise. - [@Aghassi]

# 7.0.3

- Lets you use `GITHUB_URL` instead of just `DANGER_GITHUB_URL` for GitHub Enterprise. - [@Aghassi]

# 7.0.2

- Fix issue where the PR command could not be run with a GitHub Enterprise URL.
- Specify filename when loading Babel options. Fixes [#664](https://github.com/danger/danger-js/issues/664)
  ([#804](https://github.com/danger/danger-js/pull/804)) - [@NMinhNguyen]
- Running Danger on GitHub Actions now runs Danger from source code. Before that, Danger on GitHub Actions is stuck at
  v5.0.0-beta-24. [@dtinth](https://github.com/danger/danger-js/pull/810)

# 7.0.1

- Make use of GitHub Checks optional and disabled by default, pass `--use-github-checks` to enable.
  [@cysp](https://github.com/danger/danger-js/pull/798)

# 7.0.0

- Updates `@octokit/rest` to v16.x.x - this is a **major** semver change on their end, which I know it breaks some of
  Artsy/Danger's Peril Dangerfiles, so it's possible that it could break your Dangerfiles too. How do you know?

  Roughly, if you have any code that uses `danger.github.api` then it's very possible that you need to update your code.

  There are update notes [here](https://github.com/octokit/rest.js/releases/tag/v16.0.1), but if you're using TypeScript
  then it'll raise the issues at a type-check level. Note, that this version may cause issues if you are using GitHub
  Enterprise, you can get [updates here](https://github.com/danger/danger-js/issues/797).

# 6.1.13

- Allow sub-processes to pass their own name an href so that it doesn't say made by Danger JS [@orta]

  This is done by extending the `DangerResults` object passed back to Danger JS, by adding a meta section to the JSON:

  ```json
  {
    "markdowns": [],
    "fails": [],
    "warnings": [],
    "messages": [],
    "meta": {
      "runtimeHref": "https://mysite.com",
      "runtimeName": "My Danger Runner"
    }
  }
  ```

  `"meta"` is optional, and will fall back to the DangerJS one.

- Removed a dependency (voca) now that we're using TypeScript and have access to .includes [@orta]

# 6.1.12

- Fix issue with detecting Babel if `babel-core` is installed - [@sajjadzamani]

# 6.2.0

- Fix detection of GitHub Actions event types [@cysp]

# 6.1.9

- Add commit ID to the comment footer [danger/danger-js#168] - [@randak]
- Add support for `COPY` change type to fix a BitBucket Server regression in
  [danger/danger-js#764](https://github.com/danger/danger-js/pull/764) - [@sebinsua]
- Add support for older Babel versions (prior 7) [@sajjadzamani]

# 6.1.8

- Revert removal of implicit `<p>` tag from [danger/danger-js#754](https://github.com/danger/danger-js/pull/754) and add
  distinction depending on containing markdown or not - [@hanneskaeufler]

# 6.1.7

- Update comment instead deleting, if it has replies (BitBucket Server) [@langovoi]
- Fix BitBucket Server GitDSL [@langovoi]
- Add support of paged APIs of BitBucket Server [@langovoi]

# 6.1.6

- Adds a CLI flag for custom Danger Runners to be able to request a URL to a JSON file instead of receiving the entire
  DSL as a big JSON dump. We're exploring using this in Danger Swift with
  [danger/swift#108](https://github.com/danger/swift/issues/108) - [@orta]

# 6.1.5

- Adds `html_url` to the PR JSON declaration - [@orta]
- Adds a way for a sub-process to tell danger-js that it wants a copy of the DSL. This is a potential fix for when you
  have a process that might not be ready to grab the DSL instantly from danger-js. The subprocess can print the message
  `danger://send-dsl` to stdout and danger-js will re-send the DSL via STDIN.
  [danger/swift#108](https://github.com/danger/swift/issues/108). - [@orta]
- Allows a FakeCI to get a FakePlatform, should fix [#767](https://github.com/danger/danger-js/issues/767) - [@orta]

# 6.1.4

- Fix `GitJSONDSL` and `diffForFile` for BitBucket Server - [@langovoi]

# 6.1.3

- Add support for personal tokens of BitBucket Server - [@langovoi]
- Ships a command `danger-js` which means other languages could also use the command danger and they won't conflict with
  the JS version - [@orta]

# 6.1.2

- Checks for the JSON results file reported by a subprocess before accessing it - [@orta]

# 6.1.1

- Improves debug logging, messaging on CI about status updates - [@orta]
- Better detection of json results: {} from a sub-process - [@orta]
- CLI Args are actually passed to subprocess instead of an empty object - [@orta]
- Fix Netlify integration when repo url includes an access token - [@imorente]

# 6.1.0

- Add CI integration for Netlify - [@imorente]

# 6.0.7

- Removes an accidental import - [@orta]

# 6.0.6

- Adds an internal flag for disabling checks support when being controller by Peril - [@orta]

# 6.0.5

- Fix `danger pr` - [@orta]

# 6.0.4

- Fix GitHub checks API payload - [@pveyes]

# 6.0.3

- Fix passing stdout from the sub-process back to the user - [@orta]
- Fix handling a `"pending"` status update properly using Bitbucket API - [@sgtcoolguy]
- Fix #614 - Posting status updates to Github using issue workflow broken - [@sgtcoolguy]
- Fix vertical alignment in GitHub issue template - [@patrickkempff]

# 5.0.1, err. 6.0.0

- Hah, my computer ran out opf power mid-deploy, and now I have to ship another build to make sure the brew versions of
  Danger JS are set up correctly. - orta

- Hah, I managed to run the same 'deploy major' command instead. So... Happy v6! - orta

# 5.0.0

_No breaking changes_ - I'm just bumping it because it's a lot of under-the-hood work, and I've not been able to test it
thoroughly in production.

This release bring support for GitHub actions. It does this merging in some of the responsibilities that used to live
inside Peril into Danger.

Notes about Danger JS:

- Adds support for running remote GitHub files via the `--dangerfile` argument. It supports urls like:
  `orta/peril-settings/file.ts` which grabs `file.ts` from `orta/peril-settings`.
- Adds support for taking a GitHub Actions event JSON and exposing it in the `default export` function in the same way
  that Peril does it.
- Adds a GitHubActions CI provider - it declares that it can skip the PR DSL so that Danger can also run against
  issues/other events
- Handle remote transpilation of the initial Dangerfile correctly
- Adds support for not include a tsconfig for typescript projects, danger will use the default config if it can't find
  one in your project
- Hardcodes the GitHub Actions userID into danger ( blocked by
  https://platform.github.community/t/obtaining-the-id-of-the-bot-user/2076 )
- Allows running with a simplified DSL when running on a GitHub action that isn't a PR
- Use new env vars for GitHub Actions

There is now 2 ways for a subprocess to communicate to Danger JS - prior to 5.x it was expected that a subprocess would
pass the entire JSON results back via STDOUT to the host Danger JS process, but sometimes this was unreliable. Now a
subprocess can pass a JSON URL for Danger JS by looking in STDOUT for the regex `/danger-results:\/\/*.+json/`.

There is now a JSON schema for both directions of the communication for sub-processes:

- The data Danger sends to the subprocess:
  [`source/danger-incoming-process-schema.json`](source/danger-incoming-process-schema.json)
- The data Danger expects from the subprocess:
  [`source/danger-outgoing-process-schema.json`](source/danger-outgoing-process-schema.json)

This can be used for language DSL generation and/or formal verification if you're interested. Or, for just feeling
completely sure about what is being sent to your process without diving into the Danger JS codebase.

Also, `danger pr` now accepts a `--process` arg.

# 4.4.9

- Add logic for "DANGER_DISABLE_TRANSPILATION" env [@markelog]
- Jenkins: Respect `CHANGE_URL`/`CHANGE_ID` for GitHub and BitBucket Server [@azz]
- Docs: Guides - Update link to apollo-client dangerfile.ts example [@andykenward]
- Fix crash that may occur when no message is set on generic event [@flovilmart]
- Add support to proxy requests using `HTTP_PROXY` or `HTTPS_PROXY` environment variables [@steprescott]

# 4.4.0-7

- Supports installation using Homebrew [@thii]

# 4.3.x

- Some experimental beta builds which didn't turn out very useful

# 4.2.1

- Adds a fallback to `GITHUB_TOKEN` if it's in the ENV - orta
- There was some versioning faffing going on

# 4.1.0

- Adds the ability to send a PR from a Dangerfile easily.

  ```ts
  import { danger } from "danger"

  export default async () => {
    // This is a map of file to contents for things to change in the PR
    const welcomePR = {
      LICENSE: "[the MIT license]",
      "README.md": "[The README content]",
    }

    // Creates a new branch called `welcome`, from `master`. Creates a commit with
    // the changes above and the message "Sets up ...". Then sends a PR to `orta/new-repo`
    // with the title "Welcome to ..." and the body "Here is ...".
    await danger.github.utils.createOrUpdatePR(
      {
        title: "Welcome to [org]",
        body: "Here is your new repo template files",
        owner: "orta",
        repo: "new-repo",
        baseBranch: "master",
        newBranchName: "welcome",
        commitMessage: "Sets up the welcome package",
      },
      welcomePR
    )
  }
  ```

  OK, so this one is cool. This function will create/update an existing PR. You pass in a config object that defines;
  the commit, the branch and the PR metadata and then this function will go and set all that up for you.

  The second argument is a fileMap, this is an object like `{ "README.md": "[the content]" }` and it defines what files
  should change in the commit. The files are completely changed to the content in the fileMap, so if you're making a
  single line change - you need to submit the enfile file.

  This is all based on my module
  [memfs-or-file-map-to-github-branch](https://www.npmjs.com/package/memfs-or-file-map-to-github-branch) so if you need
  a set of lower level APIs for PR/branch needs, `import` that and use it. - [@orta]

# 4.0.1

- Fixed a bug where Danger would fail to update status when there are no failures or messages [@johansteffner]
- Fixed a bug where Danger was throwing an error when removing any existing messages [@stefanbuck]

# 4.0.0

- Updates Danger's runtime to work with Babel 7 - [@adamnoakes]

  **Breaking:** 3.9.0 was the last version to support inline transpilation via Babel 6. Danger doesn't specify babel in
  its dependencies, so this warning won't show anywhere else.

# 3.9.0

- Adds CI integration for Concourse - [@cwright017]

# 3.8.9

- Adds debug logs to the vm2 runner used in Peril - [@orta]

# 3.8.5 - 3.8.8

- Adds a function to handle creating or adding a label on a PR/Issue. Works with both Danger and Peril:
  `danger.github.createOrAddLabel` - [@orta]

# 3.8.4

- Exposes some internals on module resolution to Peril - [@orta]

# 3.8.3

- Fix bitbucket error when trying to obtain a response json when the response code is 204 (which means that there is no
  response).
- Fix bitbucket link of the PR status, so it opens the web version of the PR, pointing to the Danger comment
  [646](https://github.com/danger/danger-js/pull/646) - [@acecilia](https://github.com/acecilia)
- Adapt emoji for Bitbucket server to fix "Database error has occurred"
  [645](https://github.com/danger/danger-js/pull/645) - [@acecilia](https://github.com/acecilia)

# 3.8.2

- Use the Peril Bot ID for the comment lookup checks - [@orta]

# 3.8.1

- Adds additional logging to handleResultsPostingToPlatform - [@ashfurrow]

# 3.8.0

- Fixes a crash if lodash isn't a transitive dependency in your node_modules - [@orta]
- Using the Checks API will now post a summary comment on a PR - [@orta]

# 3.7.20

- Logging / verification improvements for the subprocess - [@orta]

# 3.7.19

- Convert the `exec` in `danger local` to a `spawn` hopefully unblocking large diffs from going through it -
  [@joshacheson][@orta]

# 3.7.18

- Report the error in a commit status update when in verbose - [@orta]

# 3.7.17

- Improvements to PR detection on Team City - @markelog

# 3.7.16

- More work on `danger.github.utils.createUpdatedIssueWithID`. - [@orta]

# 3.7.15

- Turns on the strict mode in the typescript compiler, this only gave build errors, so I was basically there anyway.
  This is so that the type defs will always pass inside environments where strict is already enabled. - [@orta]

- Updates to TypeScript 2.9. - [@orta]

# 3.7.14

- Minor refactoring in GitHubUtils to allow Peril to re-create some of the util functions - [@orta]

# 3.7.13

- Updates type declarations to use top-level exports instead of a module augmentation - [@DanielRosenwasser]
- Bug fixes for `danger.github.utils.createUpdatedIssueWithID` - [@orta]

# 3.7.2-12

- Improved debugging when using the GitHub OctoKit - [@orta]
- Added `danger.github.utils.createUpdatedIssueWithID` which can be used to have danger continually update a single
  issue in a repo, for example:

  ```ts
  await danger.github.utils.createUpdatedIssueWithID("TestID", "Hello World", {
    title: "My First Issue",
    open: true,
    repo: "sandbox",
    owner: "PerilTest",
  })
  ```

  Will first create, then update that issue with a new body. - [@orta]

# 3.7.1

- Improve checks support for Danger - orta

# 3.7.0

- Adds support for the GH Checks API.

  This brings some interesting architectural changes inside Danger, but more important to you dear reader, is that using
  the Checks API has some API restrictions. This makes in infeasible to re-use the user access token which we've
  previously been recommending for setup.

  Instead there are two options:

  - Use a GitHub app owned by Danger: https://github.com/apps/danger-js
  - Use your own GitHub app.

  The security model of the GitHub app means it's totally safe to use our GitHub app, it can only read/write to checks
  and has no access to code or organizational data. It's arguably safer than the previous issue-based comment.

  To use it, you need to hit the above link, install the app on the org of your choice and then get the install ID from
  the URL you're redirected to. Set that in your CI's ENV to be `DANGER_JS_APP_INSTALL_ID` and you're good to go.

  If you want to run your own GitHub App, you'll need to set up a few ENV vars instead:

  - `DANGER_GITHUB_APP_ID` - The app id, you can get this from your app's overview page at the bottom
  - `DANGER_GITHUB_APP_PRIVATE_SIGNING_KEY` - The whole of the private key as a string with `\n` instead of newlines
  - `DANGER_GITHUB_APP_INSTALL_ID` - The installation id after you've installed your app on an org

  Checks support is still a bit of a WIP, because it's a whole new type of thing. I don't forsee a need for Danger to be
  deprecating the issue based commenting (we use that same infra with bitbucket).

  So now there are three ways to set up communications with GitHub, I'm not looking forwards to documenting that.

  [@orta]

- JSON diffs use the JSON5 parser, so can now ignore comments in JSON etc [@orta]
- Allows the synchronous execution of multiple dangerfiles in one single "danger run".

  Not a particularly useful feature for Danger-JS, but it means Peril can combine many runs into a single execution
  unit. This means people only get 1 message. [@orta]

# 3.6.6

- Updates vm2 to be an npm published version [@orta]

# 3.6.5

- Fix setting the status url on bitbucket [@orta]
- Adds more logs to `danger process` [@orta]

# 3.6.4

- Fix running Danger on issues with no comments for real [@mxstbr]

# 3.6.3

- Fix running Danger on issues with no comments [@mxstbr]

# 3.6.2

- Automatically rate limit concurrent GitHub API calls to avoid hitting GitHub rate limits [@mxstbr]

# 3.6.1

- Catch the github api error thrown from @octokit/rest [@Teamop]
- Replace preview media type of github pull request reviews api [@Teamop]
- Add support for [Screwdriver CI](http://screwdriver.cd) [@dbgrandi]

# 3.6.0

- A Dangerfile can return a default export, and then Danger will handle the execution of that code [@orta]
- Changes the order of the text output in verbose, or when STDOUT is the only option [@orta]
- Prints a link to the comment in the build log [@orta]

## 3.5.0 - 3.5.1

- Fixed a bug where Danger posts empty main comment when it have one or more inline comments to post [@codestergit]
- fix bug when commiting .png files on BitBucket [@Mifi]
- Adds support for inline comments for bitbucket server. [@codestergit]

## 3.4.7

- Update dependencies [@orta]

## 3.4.6

- Fixed Babel 7 breaking due to invalid sourceFileName configuration [@kesne]

## 3.4.5

- Don't print error for commit status when there was no error [@sunshinejr]

## 3.4.4

- Fixed a bug where Danger would get access to _all_ inline comments, thus deleting comments posted by other people
  [@sunshinejr]

## 3.4.3

- Fixed a bug where updating multiple inline comments caused a Javascript error [@sunshinejr]

## 3.4.2

- Improving reporting when multiple violations are o nthe same line of a file [@sunshinejr]

## 3.4.1

- Protection against nulls in the inline comment data [@orta]

## 3.4.0

- Adds support for inline comments when using GitHub.

  This is one of those "massive under the hood" changes, that has a tiny user DSL surface. From this point onwards
  `fail`, `warn`, `message` and `markdown` all take an extra two optional params: `file?: string` and `line?: number`.

  Adding `file` and `line` to the call of any exported communication function will trigger one of two things:

  - Danger will create a new comment inline inside your PR with your warning/message/fail/markdown
  - Danger will append a in the main Danger comment with your warning/message/fail/markdown

  Inline messages are edited/created/deleted with each subsequent run of `danger ci` in the same way the main comment
  does. This is really useful for: linters, test runners and basically anything that relies on the contents of a file
  itself.

  If you're using `danger process` to communicate with an external process, you can return JSON like:

  ```json
  {
    "markdowns": [
      {
        "file": "package.swift",
        "line": 3,
        "message": "Needs more base"
      }
    ]
    // [...]
  }
  ```

  -- [@sunshinejr]

- Adds a data validation step when Danger gets results back from a process . [@orta]

## 3.3.2

- Adds support for TeamCity as a CI provider. [@fwal]

## 3.3.1

- Fixed Babel 7 breaking because of sourceFileName being defined wrong. [@happylinks]

## 3.3.0

- Fix `committer` field issue - missing in Stash API by using commit author instead. [@zdenektopic]
- Adds a new command: `reset-status`

  This command is for setting the CI build status in advance of running Danger. If your Danger build relies on running
  tests/linters, then you might want to set the PR status (the red/green/yellow dots) to pending at the start of your
  build. You can do this by running `yarn danger reset-status`.

  [@mxstbr]

## 3.2.0

- Add BitBucket Server support.

  To use Danger JS with BitBucket Server: you'll need to create a new account for Danger to use, then set the following
  environment variables on your CI:

  - `DANGER_BITBUCKETSERVER_HOST` = The root URL for your server, e.g. `https://bitbucket.mycompany.com`.
  - `DANGER_BITBUCKETSERVER_USERNAME` = The username for the account used to comment.
  - `DANGER_BITBUCKETSERVER_PASSWORD` = The password for the account used to comment.

  Then you will have a fully fleshed out `danger.bitbucket_server` object in your Dangerfile to work with, for example:

  ```ts
  import { danger, warn } from "danger"

  if (danger.bitbucket_server.pr.title.includes("WIP")) {
    warn("PR is considered WIP")
  }
  ```

  The DSL is fully fleshed out, you can see all the details inside the [Danger JS Reference][ref], but the summary is:

  ```ts
  danger.bitbucket_server.
    /** The pull request and repository metadata */
    metadata: RepoMetaData
    /** The related JIRA issues */
    issues: JIRAIssue[]
    /** The PR metadata */
    pr: BitBucketServerPRDSL
    /** The commits associated with the pull request */
    commits: BitBucketServerCommit[]
    /** The comments on the pull request */
    comments: BitBucketServerPRActivity[]
    /** The activities such as OPENING, CLOSING, MERGING or UPDATING a pull request */
    activities: BitBucketServerPRActivity[]
  ```

  You can see more in the docs for [Danger + BitBucket Server](http://danger.systems/js/usage/bitbucket_server.html).

  -- [@azz]

- Don't check for same user ID on comment when running as a GitHub App. [@tibdex]

## 3.1.8

- Improvements to the Flow definition file. [@orta]
- Improve path generator for danger-runner. [@Mifi]
- Update the PR DSL to include bots. [@orta]
- Add utility function to build tables in Markdown [@keplersj]

## 3.1.7

- Minor error reporting improvements. [@orta]

## 3.1.6

- Move more code to only live inside functions. [@orta]

## 3.1.5

- Fix --base options for danger local. [@peterjgrainger]
- Fix a minor typo in Semaphore CI setup. [@hongrich]
- Fix for capitalized Dangerfiles in CI environment. [@wizardishungry]
- Fix `danger local` crashing when comparing master to HEAD with no changes. [@orta]

## 3.1.4

- Register danger-runner as a package binary. [@urkle]

## 3.1.2-3.1.3

- Peril typings to the Danger DSL. [@orta]
- Reference docs updates for the website. [@orta]

## 3.1.1

- Allows `danger runner` (the hidden command which runs the process) to accept unknown command flags (such as ones
  passed to it via `danger local`.) - [@adam-moss]/[@orta]

## 3.1.0

- Adds a new command `danger local`.

  This command will look between the current branch and master and use that to evaluate a dangerfile. This is aimed
  specifically at tools like git commit hooks, and for people who don't do code review.

  `danger.github` will be falsy in this context, so you could share a dangerfile between `danger local` and `danger ci`.

  When I thought about how to use it on Danger JS, I opted to make another Dangerfile and import it at the end of the
  main Dangerfile. This new Dangerfile only contains rules which can run with just `danger.git`, e.g. CHANGELOG/README
  checks. I called it `dangerfile.lite.ts`.

  Our setup looks like:

  ```json
  "scripts": {
    "prepush": "yarn build; yarn danger:prepush",
    "danger:prepush": "yarn danger local --dangerfile dangerfile.lite.ts"
    // [...]
  ```

You'll need to have [husky](https://www.npmjs.com/package/husky) installed for this to work. - [@orta]

- STDOUT formatting has been improved, which is the terminal only version of Danger's typical GitHub comment style
  system. It's used in `danger pr`, `danger ci --stdout` and `danger local`. - [@orta]
- Exposed a get file contents for the platform abstraction so that Peril can work on many platforms in the future -
  [@orta]

### 3.0.5

- Added support for Bitrise as a CI Provider - [@tychota]
- Nevercode ENV var fixes - [@fbartho]

### 3.0.4

- Paginate for issues - [@orta]

### 3.0.3

- Added support for Nevercode.io as a CI Provider - [@fbartho]

### 3.0.2

- Don't log ENV vars during a run - thanks @samdmarshall. - [@orta]

### 3.0.1

- Bug fixes and debug improvements. If you're interested run danger with `DEBUG="*" yarn danger [etc]` and you'll get a
  _lot_ of output. This should make it much easier to understand what's going on. - [@orta]

### 3.0.0

- Updates to the CLI user interface. Breaking changes for everyone.

  **TLDR** - change `yarn danger` to `yarn danger ci`.

  Danger JS has been fighting an uphill battle for a while with respects to CLI naming, and duplication of work. So, now
  it's been simplified. There are four user facing commands:

  - `danger init` - Helps you get started with Danger
  - `danger ci` - Runs Danger on CI
  - `danger process` - Like `ci` but lets another process handle evaluating a Dangerfile
  - `danger pr` - Runs your local Dangerfile against an existing GitHub PR. Will not post on the PR

  This release deprecates running `danger` on it's own, so if you have `yarn danger` then move that be `yarn danger ci`.

  Each command name is now much more obvious in it intentions, I've heard many times that people aren't sure what
  commands do and it's _is_ still even worse in Danger ruby. I figure now is as good a time as any a good time to call
  it a clean slate.

  On a positive note, I gave all of the help screens an update and tried to improve language where I could.

* [@orta]

### 2.1.9-10

- Fix to `danger pr` and `danger` infinite looping - [@orta]

### 2.1.8

- Add a note in `danger pr` if you don't have a token set up - [@orta]
- Bunch of docs updates - [@orta]

### 2.1.7

- Fix Codeship integration - [@caffodian]
- Updates documentation dependencies - [@orta]
- Fixes to running `danger` with params - [@orta]
- Fixes for `danger pr` not acting like `danger` WRT async code - [@orta]
- Fixes `tsconfig.json` parse to be JSON5 friendly - [@gantman]
- Fixes for `danger.github.thisPR` to use the base metadata for a PR, I'm too used to branch workflows - [@orta]

### 2.1.6

- Updates dependencies - [@orta]
- Link to the build URL if Danger can find it in the CI env - [@orta]
- Removes the "couldn't post a status" message - [@orta]

### 2.1.5

- The TS compiler will force a module type of commonjs when transpiling the Dangerfile - [@orta]

### 2.1.4

- Adds a CLI option for a unique Danger ID per run to `danger` and `danger process`, so you can have multiple Danger
  comments on the same PR. - [@orta]

### 2.1.1 - 2.1.2 - 2.1.3

- Fixes/Improvements for `danger init` - [@orta]

### 2.1.0

- Adds a new command for getting set up: `danger init` - [@orta]
- Fix double negative in documentation. [@dfalling]
- Fix `gloabally` typo in documentation. [@dfalling]

### 2.0.2 - 2.0.3

- Adds a warning when you try to import Danger when you're not in a Dangerfile - [@orta]
- Exports the current process env to the `danger run` subprocess - [@orta]

### 2.0.1

- Potential fixes for CLI sub-commands not running when packaging danger - [@orta]

### 2.0.0

- Fixes the `danger.js.flow` fix to handle exports correctly, you _probably_ need to add
  `.*/node_modules/danger/distribution/danger.js.flow` to the `[libs]` section of your settings for it to work though -
  [@orta]

### 2.0.0-beta.2

- Fixes a bug with `danger.github.utils` in that it didn't work as of b1, and now it does :+1: - [@orta]
- Ships a `danger.js.flow` in the root of the project, this may be enough to support flow typing, thanks to [@joarwilk]
  and [flowgen](https://github.com/joarwilk/flowgen) - [@orta]

### 2.0.0-beta.1

- Converts the command `danger` (and `danger run`) to use `danger process` under the hood. What does this do?

  - Dangerfile evaluation is in a separate process, run without a vm sandbox. This fixes the async problem which we
    created `schedule` for. Previously, any async work in your Dangerfile needed to be declared to Danger so that it
    knew when all of the work had finished. Now that the running happens inside another process, we can use the
    `on_exit` calls of the process to know that all work is done. So, _in Danger_ (not in Peril) async code will work
    just like inside a traditional node app.

  - Makes `danger process` a first class citizen. This is awesome because there will be reliable support for other
    languages like [danger-swift], [danger-go] and more to come.

  - The `danger process` system is now codified in types, so it's really easy to document on the website.

- Adds a `--js` and `--json` option to `danger pr` which shows the output in a way that works with `danger process`.
  This means you can preview the data for any pull request.

./[@orta]

### 2.0.0-alpha.20

Moves away from vm2 to a require-based Dangerfile runner. This removes the sandboxing aspect of the Dangerfile
completely, but the sandboxing was mainly for Peril and I have a plan for that.

https://github.com/danger/peril/issues/159

I would like to move the main parts of Danger JS to also work like `danger process`, so I'll be continuing to work as a
alpha for a bit more. One interesting side-effect of this could be that I can remove `schedule` from the DSL. I've not
tested it yet though. Turns out this change is _real_ hard to write tests for. I've made #394 for that.

./[@orta]

### 2.0.0-alpha.18 - 19

- Moves internal methods away from Sync to avoid problems when running in Peril - [@ashfurrow]
- Passes through non-zero exit codes from `danger process` runs - [@ashfurrow]

### 2.0.0-alpha.17

- Improve CircleCI PR detection

### 2.0.0-alpha.16

Some UX fixes:

- Don't show warnings about not setting a commit status (unless in verbose) - [@orta]
- Delete duplicate Danger message, due to fast Peril edits - [@orta]
- Show Peril in the commit status if inside Peril, not just Danger - [@orta]
- [internal] Tightened the typings on the commands, and abstracted them to share some code - [@orta]

### 2.0.0-alpha.15

- Updates `diffForFile`, `JSONPatchForFile`, and `JSONDiffForFile` to include created and removed files - #368 -
  [@bdotdub]

### 2.0.0-alpha.14

- Adds a blank project generated in travis 8 to test no-babel or TS integration - [@orta]
- Improvements to `danger process` logging, and build fails correctly #363 - [@orta]

### 2.0.0-alpha.13

- Improve the error handling around the babel API - #357 - [@orta]
- Move back to the original URLs for diffs, instead of relying on PR metadata - [@orta]
- Updates the types for `schedule` to be more accepting of what it actually takes - [@orta]

### 2.0.0-alpha.12

- Fixed #348 invalid json response body error on generating a diff - felipesabino
- Potential fix for ^ that works with Peril also - [@orta]

### 2.0.0-alpha.11

- Doh, makes the `danger process` command actually available via the CLI - [@orta]

### 2.0.0-alpha.10

- Adds a `danger process` command, this command takes amn argument of a process to run which expects the Danger DSL as
  JSON in STDIN, and will post a DangerResults object to it's STDOUT. This frees up another process to do whatever they
  want. So, others can make their own Danger runner.

  An example of this is [Danger Swift][danger-swift]. It takes a [JSON][swift-json] document via [STDIN][swift-stdin],
  [compiles and evaluates][swift-eval] a [Swift file][swift-dangerfile] then passes the results back to `danger process`
  via [STDOUT][swift-stdout].

  Another example is this simple Ruby script:

  ```ruby
    #!/usr/bin/env ruby

  require 'json'
  dsl_json = STDIN.tty? ? 'Cannot read from STDIN' : $stdin.read
  danger = JSON.parse(dsl_json)
  results = { warnings: [], messages:[], fails: [], markdowns: [] }

  if danger.github.pr.body.include? "Hello world"
    results.messages << { message: "Hey there" }
  end

  require 'json'
  STDOUT.write(results.to_json)
  ```

  Which is basically Ruby Danger in ~10LOC. Lols.

  This is the first release of the command, it's pretty untested, but [it does work][swift-first-pr]. - [@orta]

[danger-swift]: https://github.com/danger/danger-swift
[swift-json]: https://github.com/danger/danger-swift/blob/master/fixtures/eidolon_609.json
[swift-stdin]:
  https://github.com/danger/danger-swift/blob/1576e336e41698861456533463c8821675427258/Sources/Runner/main.swift#L9-L11
[swift-eval]:
  https://github.com/danger/danger-swift/blob/1576e336e41698861456533463c8821675427258/Sources/Runner/main.swift#L23-L40
[swift-dangerfile]:
  https://github.com/danger/danger-swift/blob/1576e336e41698861456533463c8821675427258/Dangerfile.swift
[swift-stdout]:
  https://github.com/danger/danger-swift/blob/1576e336e41698861456533463c8821675427258/Sources/Runner/main.swift#L48-L50
[swift-first-pr]: https://github.com/danger/danger-swift/pull/12

### 2.0.0-alpha.9

- Uses the Babel 7 alpha for all source compilation with JS, Flow+JS and TS. This worked without any changes to our
  internal infra which is pretty awesome. All TS tests passed. Babel 7 is still in alpha, but so is Danger 2.0 - so I'm
  happy to keep Danger in a pretty long alpha, till at least Babel 7 is in beta.

  It also still supports using TypeScript via the "`typescript"` module, if you have that installed. - [@orta]

- `danger.github.thisPR` now uses the PR's head, not base - [@orta]

### 2.0.0-alpha.8

- Uses the GitHub `diff_url` instead of the `diff` version header, as it conflicted with Peril - [@orta]
- Handle exceptions in Dangerfile and report them as failures in Danger results - [@macklinu]

### 2.0.0-alpha.6-7

- Expose a Promise object to the external GitHub API - [@orta]

### 2.0.0-alpha.4-5

- Allow running a dangerfile entirely from memory using the `Executor` API - [@orta]

### 2.0.0-alpha.2-3

- Removes the `jest-*` dependencies - [@orta]

### 2.0.0-alpha.1

- Support [a vm2](https://github.com/patriksimek/vm2) based Dangerfile runner as an alternative to the jest
  infrastructure. There are a few main reasons for this:

  - I haven't been able to completely understand how Jest's internals work around all of the code-eval and pre-requisite
    setup, which has made it hard to work on some more complex Peril features.

  - Jest releases are every few months, personally I love this as a user of Jest, as an API consumer it can be difficult
    to get changes shipped.

  - The fact that both Danger/Jest make runtime changes means that you need to update them together

  - I have commit access to vm2, so getting changes done is easy

  I like to think of it as having gone from Jest's runner which is a massive toolbox, to vm2 which is a tiny toolbox
  where I'll have to add a bunch of new tools to get everything working.

  The _massive downside_ to this is that Danger now has to have support for transpiling via Babel, or from TypeScript
  unlike before, where it was a freebie inside Jest. Jest handled this so well. This means that a Dangerfile which used
  to "just work" with no config may not. Thus, IMO, this is a breaking major semver.

  Is it likely that you need to make any changes? So far, it seems probably not. At least all of the tests with
  Dangerfiles original from the older Jest runner pass with the new version.

  This is an alpha release, because it's knowingly shipped with some breakages around babel support, specifically:

  - Babel parsing of relative imports in a Dangerfile aren't working
  - Some of the features which require the `regeneratorRuntime` to be set up aren't working yet

  Those are blockers on a 2.0.0 release.

### 1.2.0

- Exposes an internal API for reading a file from a GitHub repo as `danger.github.utils.fileContents` - [@orta]

  Ideally this is what you should be using in plugins to read files, it's what Danger uses throughout the codebase
  internally. This means that your plugin/dangerfile doesn't need to rely on running on the CI when instead it could run
  via the GitHub API.

- Update prettier - [@orta]
- Removes dtslint as a dependency - sapegin/orta

### 1.1.0

- Support retrieve paginated pull request commit list - [@kwonoj]
- Add support for VSTS CI - [@mlabrum]
- Remove the DSL duplication on the `danger` export, it wasn't needed or used. - [@orta]
- Update to TypeScript 2.4.x - [@orta]
- Rename github test static_file to remove `:` from the filename to fix a checkout issue on windows - [@mlabrum]

### 1.0.0

Hello readers! This represents a general stability for Danger. It is mainly a documentation release, as it corresponds
to <http://danger.systems/js/> being generally available. I made the initial commit back in 20 Aug 2016 and now it's
30th June 2017. It's awesome to look back through the CHANGELOG and see how things have changed.

You can find out a lot more about the 1.0, and Danger's history on my
[Artsy blog post on the Danger 1.0](https://artsy.github.io/blog/2017/06/30/danger-one-oh-again/).

- Adds inline docs for all CI providers - [@orta]

### 0.21.1

- Use HTTP for the GitHub status check target URL - macklinu
- Correct some examples in node-app - clintam
- Add support for buddybuild CI - benkraus/clintam
- Add support for GithHub Apps API (no GET /user) - clintam

### 0.21.0

- Posts status reports for passing/failing builds, if the account for danger has access - [@orta]
- Adds prettier to the codebase - [@orta]
- Converts a bunch of Danger's dangerfile into a plugin -
  [danger-plugin-yarn](https://github.com/orta/danger-plugin-yarn) - [@orta]

This is my first non-trivial plugin, based on infrastructure from @macklinu. Plugins are looking great, you can get some
info at <https://github.com/macklinu/generator-danger-plugin>.

- Docs updates for the website - [@orta]

### 0.20.0

- Fix `danger pr` commands are not running on windows - kwonoj
- Fix broken link in getting started docs - frozegnome
- Do not delete comment written from user have same userid for danger - kwonoj
- Fix link to `jest` in getting started docs - palleas
- Fix yarn install instruction in getting started docs - palleas

### 0.19.0

- Update to Jest 20 - macklinu
- Change the danger.d.ts to use module exports instead of globals - [@orta]
- Render markdown inside `message()`, `warn()`, and `fail()` messages. - macklinu

An example:

```js
fail(`Missing Test Files:

- \`src/lib/components/artist/artworks/__tests__/index-tests.tsx\`
- \`src/lib/components/artwork_grids/__tests__/infinite_scroll_grid-tests.tsx\`
- \`src/lib/containers/__tests__/works_for_you-tests.tsx\`

If these files are supposed to not exist, please update your PR body to include "Skip New Tests".`)
```

Will result in:

<table>
  <thead>
    <tr>
      <th width="50"></th>
      <th width="100%" data-danger-table="true">Fails</th>
    </tr>
  </thead>
  <tbody>
<tr>
      <td>:no_entry_sign:</td>
      <td>Missing Test Files:

- `src/lib/components/artist/artworks/__tests__/index-tests.tsx`
- `src/lib/components/artwork_grids/__tests__/infinite_scroll_grid-tests.tsx`
- `src/lib/containers/__tests__/works_for_you-tests.tsx`

If these files are supposed to not exist, please update your PR body to include "Skip New Tests".

</td>
    </tr>
  </tbody>
</table>

### 0.18.0

- Adds `github.api`. This is a fully authenticated client from the [github](https://www.npmjs.com/package/github) npm
  module. - @orta

  An easy example of it's usage would be using Danger to add a label to your PR. Note that Danger will have the
  permissions for your account, so for OSS repos - this won't work.

  ```js
  danger.github.api.issues.addLabels({
    owner: "danger",
    repo: "danger-js",
    number: danger.github.pr.number,
    labels: ["Danger Passed"],
  })
  ```

  Yeah, that's a bit verbose, I agree. So, there's also `github.thisPR` which should simplify that. It aims to provide a
  lot of the values for the current PR to use with the API.

  ```js
  const github = danger.github
  github.api.issues.addLabels({ ...github.thisPR, labels: ["Danger Passed"] })
  ```

  You could use this API for a bunch of things, here's some quick ideas:

  - Request specific reviewers when specific files change (`api.pullRequests.createReviewRequest`)
  - Add a label for when something passes or fails (`api.issues.addLabels`)
  - Verifying if someone is in your org? (`api.orgs.checkMembership`)
  - Updating Project tickets to show they have a PR (`api.projects.updateProject`)

### 0.17.0

- [Enhancements to `danger.git.diffForFile()`](https://github.com/danger/danger-js/pull/223) - @namuol

  - Removed `diffTypes` second argument in favor of `result.added` and `result.removed`
  - Added `result.before` and `result.after` for easy access to full contents of the original & updated file
  - `danger.git.diffForFile` is now an `async` function

  #### TL;DR:

  ```js
  // In danger 0.16.0:
  const fullDiff = danger.git.diffForFile("foo.js")
  const addedLines = danger.git.diffForFile("foo.js", ["add"])
  const removedLines = danger.git.diffForFile("foo.js", ["del"])

  // In the latest version:
  const diff = await danger.git.diffForFile("foo.js")
  const fullDiff = diff.diff
  const addedLines = diff.added
  const removedLines = diff.removed
  const beforeFileContents = diff.before
  const afterFileContents = diff.after
  ```

- Update internal test fixture generation docs - namuol

### 0.16.0

- Adds a `diffTypes` option to `diffForFile` - alex3165
- Add Buildkite CI source - jacobwgillespie

### 0.15.0

- When a Dangerfile fails to eval, send a message to the PR - [@orta]

### 0.14.2

- Updated jest-\* dependencies to 19.x - [@orta]

  Updating the jest-\* dependencies seems to be exhibiting strange behavior in tests for windows if you update, and use
  windows, can you please confirm that everything is 👍

- Added type shapings to `JSONPatchForFile` - [@orta]
- Replaced deprecated `lodash.isarray` package with `Array.isArray` - damassi

### 0.14.1

- Moved `@types/chalk` from dependencies to devDependencies - [@orta]
- Killed some stray console logs - [@orta]
- Updated the danger.d.ts - [@orta]

### 0.14.0

- TypeScript Dangerfiles are now support in Danger - [@orta]

  We use TypeScript in Danger, and a lot of my work in Artsy now uses TypeScript (see:
  [JS2017 at Artsy](http://artsy.github.io/blog/2017/02/05/Front-end-JavaScript-at-Artsy-2017/#TypeScrip1t)), so I
  wanted to explore using TypeScript in Dangerfiles.

  This is built on top of Jest's custom transformers, so if you are already using Jest with TypeScript, then you can
  change the `dangerfile.js` to `dangerfile.ts` and nothing should need changing ( except that you might have new
  warnings/errors ) (_note:_ in changing this for Danger, I had to also add the `dangerfile.ts` to the `"exclude"`
  section of the `tsconfig.json` so that it didn't change the project's root folder.)

  This repo is now using both a babel Dangerfile (running on Circle CI) and a TypeScript one (running on Travis) to
  ensure that we don't accidentally break either.

- Created a new `danger.d.ts` for VS Code users to get auto-completion etc - [@orta]
- Added a two new `git` DSL functions: `git.JSONDiffForFile(filename)` and `git.JSONPatchForFile(filename)`.

  - `git.JSONPatchForFile`

    This will generate a rfc6902 JSON patch between two files inside your repo. These patch files are useful as a
    standard, but are pretty tricky to work with in something like a Dangerfile, where rule terseness takes priority.

  - `git.JSONDiffForFile`

    This uses `JSONPatchForFile` to generate an object that represents all changes inside a Dangerfile as a single
    object, with keys for the changed paths. For example with a change like this:

    ```diff
    {
      "dependencies": {
        "babel-polyfill": "^6.20.0",
     +  "chalk": "^1.1.1",
        "commander": "^2.9.0",
        "debug": "^2.6.0"
      },
    }
    ```

    You could become aware of what has changed with a Dangerfile in a `schedule`'d function like:

    ```js
    const packageDiff = await git.JSONDiffForFile("package.json")
    if (packageDiff.dependencies) {
      const deps = packageDiff.dependencies

      deps.added // ["chalk"],
      deps.removed // []
      deps.after // { "babel-polyfill": "^6.20.0", "chalk": "^1.1.1", "commander": "^2.9.0", "debug": "^2.6.0" }
      deps.before // { "babel-polyfill": "^6.20.0", "commander": "^2.9.0", "debug": "^2.6.0" }
    }
    ```

    The keys: `added` and `removed` only exist on the object if:

    - `before` and `after` are both objects - in which case `added` and `removed` are the added or removed keys
    - `before` and `after` are both arrays - in which case `added` and `removed` are the added or removed values

- Exposed all global functions ( like `warn`, `fail`, `git`, `schedule`, ... ) on the `danger` object. - [@orta]

  This is specifically to simplify building library code. It should not affect end-users. If you want to look at making
  a Danger JS Plugin, I'd recommend exposing a function which takes the `danger` object and working from that. If you're
  interested, there is an active discussion on plugin support in the DangerJS issues.

- Improves messaging to the terminal - [@orta]
- Adds the ability to not have Danger post to GitHub via a flag: `danger run --text-only` - [@orta]
- Fix a crasher with `prs.find` #181 - [@orta]

### 0.13.0

- Add `danger.utils` DSL, which includes `danger.utils.href()` and `danger.utils.sentence()` - macklinu

  We were finding that a lot of Dangerfiles needed similar functions, so we've added a `utils` object to offer functions
  that are going to be used across the board. If you can think of more functions you use, we'd love to add them. Ideally
  you shouldn't need to use anything but Danger + utils to write your Dangerfiles.

  ```js
  danger.utils.href("http://danger.systems", "Danger") // <a href="http://danger.systems">Danger</a>
  danger.utils.sentence(["A", "B", "C"]) // "A, B and C"
  ```

- Adds `danger.github.utils` - which currently has only one function: `fileLinks` - [@orta]

  Most of the time people are working with a list of files (e.g. modified, or created) and then want to present
  clickable links to those. As the logic to figure the URLs is very GitHub specific, we've moved that into it's own
  object with space to grow.

  ```js
  const files = danger.git.modified_files // ["lib/component/a.ts", "lib/component/b.ts"]
  const links = danger.github.utils.fileLinks(files) // "<a href='...'>a</a> and <a href='...'>b</a>"
  warn(`These files have changes: ${links}`)
  ```

### 0.12.1

- Add support for [Drone](http://readme.drone.io) - gabro

### 0.12.0

- Added support for handling async code in a Dangerfile - deecewan

  This is still a bit of a work in progress, however, there is a new function added to the DSL: `schedule`.

  A Dangerfile is evaluated as a script, and so async code has not worked out of the box. With the `schedule` function
  you can now register a section of code to evaluate across multiple tick cycles.

  `schedule` currently handles two types of arguments, either a promise or a function with a resolve arg. Assuming you
  have a working Babel setup for this inside your project, you can run a Dangerfile like this:

  ```js
  schedule(async () => {
    const thing = await asyncAction()
    if (thing) {
      warn("After Async Function")
    }
  })
  ```

  Or if you wanted something simpler,

  ```js
  schedule(resolved => {
    if (failed) {
      fail("Failed to run")
    }
  })
  ```

- Adds new GitHub DSL elements - deecewan

* `danger.github.issue` - As a PR is an issue in GitHub terminology, the issue contains a bit more metadata. Mainly
  labels, so if you want to know what labels are applied to a PR, use `danger.github.issue.labels`
* `danger.github.reviews` - Find out about your reviews in the new GitHub Reviewer systems,
* `danger.github.requested_reviewers` - Find out who has been requested to review a PR.

- Updated TypeScript and Jest dependencies - [@orta]
- Add support for Github Enterprise via DANGER_GITHUB_API_BASE_URL env var - mashbourne

### 0.11.3 - 0.11.5

- Internal changes for usage with Peril - [@orta]

- Add `danger pr --repl`, which drops into a Node.js REPL after evaluating the dangerfile - macklinu
- Add support for Codeship - deecewan

### 0.11.0 - 0.11.2

- Add support for [Docker Cloud](https://cloud.docker.com) - camacho

### 0.10.1

- Builds which only use markdown now only show the markdown, and no violations table is shown - mxstbr

### 0.10.0

- Adds support for running Danger against a PR locally - [@orta]

The workflow is that you find a PR that exhibits the behavior you'd like Danger to run against, then edit the local
`Dangerfile.js` and run `yarn run danger pr https://github.com/facebook/jest/pull/2629`.

This will post the results to your console, instead of on the PR itself.

- Danger changes to your Dangerfile are not persisted after the run - [@orta]
- Add summary comment for danger message - kwonoj
- Add `jest-environment-node` to the Package.json - [@orta]

### 0.9.0

- Adds support for `git.commits` and `github.commits` - [@orta]

  Why two? Well github.commits contains a bunch of github specific metadata ( e.g. GitHub user creds, commit comment
  counts. ) Chances are, you're always going to use `git.commits` however if you want more rich data, the GitHub one is
  available too. Here's an example:

```js
const merges = git.commits.filter(commit => commit.message.include("Merge Master"))
if (merges.length) {
  fail("Please rebase your PR")
}
```

- Support custom dangerfile via `-d` commandline arg - kwonoj
- Allow debug dump output via `DEBUG=danger:*` environment variable - kwonoj
- Adds surf-build ci provider - kwonoj
- Forward environment variables to external module constructor - kwonoj

### 0.8.0

- Support `danger run -ci` to specify external CI provider - kwonoj
- Adds `--verbose` to `danger`, which for now will echo out all the URLs Danger has requested - [@orta]
- Migrate codebase into TypeScript from flow - kwonoj
- Handle removing all sorts of import types for Danger in the Dangerfile - [@orta]

### 0.7.3-4-5

- A failing network request will raise an error - [@orta]
- Fix Dangerfile parsing which broke due to Peril related changes - [@orta]
- Tweak the npmignore, ship less random stuff to others - [@orta]

### 0.7.2

- Fixes to the shipped Flow/TS definitions - [@orta]
- Adds more functions the the internal Danger GitHub client - [@orta]
- Infrastructure work to allow Peril to run a Dangerfile - [@orta]
- Upgrade outdated ESLint packages - macklinu
- Enhance Windows OS compatibility - kwonoj

### 0.7.1

- Set exit code to 1 when running `danger` throws an error - macklinu
- Add Jenkins CI source - macklinu
- Add .editorconfig - macklinu
- Adds jest-runtime to the dependencies - [@orta]

### 0.7.0

- You can build and run in vscode using your own custom `env/development.env` file. This is useful because you can use
  the debugger against a real PR. See `env/development.env.example` for syntax. - [@orta]

- Uses `jest-transform` and `jest-runtime` to eval and apply babel transforms.

  This does two things, makes it feasible to do [hosted-danger](https://github.com/danger/peril) and makes it possible
  to write your Dangerfile in a way that's consistent with the rest of your JavaScript. - [@orta]

- Add tests directory to .npmignore - macklinu
- Update to Jest 18 - macklinu

### 0.6.10

- Brings back the ability to emulate a fake CI run locally via `danger` - [@orta]

### 0.6.9

- Makes `babel-polyfill` a direct dependency, this is because it is actually an implicit dependency in the app. I'm not
  sure how I feel about this, I guess if we use a part of it in the babel translation of a user's Dangerfile them I'm OK
  with it. - [@orta]

### 0.6.6 - 0.6.7 - 0.6.8

- Ship flow annotations with the npm module - [@orta]

### 0.6.5

- Adds more node instances to travis - romanki + orta
- Adds support for Semaphore CI - [@orta]

### 0.6.4

- The env vars `DANGER_TEST_REPO` and `DANGER_TEST_PR` will allow you initialize the FakeCI with a repo of your choice.
  See README.md for more info
- Improved error messaging around not including a `DANGER_GITHUB_API_TOKEN` in the ENV - nsfmc / orta
- Adds support for getting the diff for a specific file from git: e.g.

```js
// Politely ask for their name on the entry too
const changelogDiff = danger.git.diffForFile("changelog.md")
const contributorName = danger.github.pr.user.login
if (changelogDiff && changelogDiff.indexOf(contributorName) === -1) {
  warn("Please add your GitHub name to the changelog entry, so we can attribute you.")
}
```

### 0.6.3

- Does not break commonmark on GitHub - [@orta]
- upgrades to flow 0.35.0 and fixes associated type errors in covariant/invariant interfaces - nsfmc
- omits flow requirement for new test files - nsfmc
- adds support for circleci - nsfmc
- defines CISource properties in flow as read-only - nsfmc

### 0.5.0

- `danger.pr` -> `danger.github.pr`, I've also created interfaces for them - [@orta]
- `warn`, `message`, `markdown` are all ported over to DangerJS - [@orta]
- Shows a HTML table for Danger message - [@orta]
- Now offers a Flow-typed definition file, it's not shipped to their repo yet, you can make it by
  `npm run export-flowtype` - [@orta]
- Started turning this into a real project by adding tests - [@orta]

### 0.0.5-0.0.10

- Changes some files cashing, added some logs, a bit of error reporting, and verifying everything works through npm -
  [@orta]

### 0.0.4

- Danger edit an existing post, and delete it when it's not relevant - [@orta]

### 0.0.3

- Danger will post a comment on a GitHub PR with any Fails - [@orta]

### 0.0.2

OK, first usable for others version. Only supports GitHub and Travis CI.

You can run by doing:

```sh
danger
```

Make sure you set a `DANGER_GITHUB_API_TOKEN` on your CI -
[see the Ruby guide](http://danger.systems/guides/getting_started.html#setting-up-danger-to-run-on-your-ci) for that.

Then you can make a `dangerfile.js` (has to be lowercase, deal with it.) It has access to a whopping 2 DSL attributes.

```sh
pr
git
fail(message: string)
```

`pr` _probably_ won't be sticking around for the long run, but if you're using a `0.0.2` release, you should be OK with
that. It's the full metadata of the PR, so
[this JSON file](https://raw.githubusercontent.com/danger/danger/master/spec/fixtures/github_api/pr_response.json).
`git` currently has:

```sh
git.modified_file
git.created_files
git.deleted_files
```

which are string arrays of files.

`fail(message: string)` will let you raise an error, and will make the process return 1 after the parsing has finished.

Overall: your Dangerfile should look something like:

```js
import { danger } from "danger"

const hasChangelog = danger.git.modified_files.includes("changelog.md")
if (!hasChangelog) {
  fail("No Changelog changes!")
}
```

That should do ya. I think. This doesn't support babel, and I haven't explored using other modules etc, so...

./[@orta]

### 0.0.1

Not usable for others, only stubs of classes etc. - [@orta]

[danger-swift]: https://github.com/danger/danger-swift#danger-swift
[danger-go]: https://github.com/bdotdub/danger-go
[@adam-moss]: https://github.com/adam-moss
[@adamnoakes]: https://github.com/adamnoakes
[@aghassi]: https://github.com/aghassi
[@ashfurrow]: https://github.com/ashfurrow
[@azz]: https://github.com/azz
[@caffodian]: https://github.com/caffodian
[@codestergit]: https://github.com/codestergit
[@cwright017]: https://github.com/Cwright017
[@cysp]: https://github.com/cysp
[@danielrosenwasser]: https://github.com/DanielRosenwasser
[@davidbrunow]: https://github.com/davidbrunow
[@dfalling]: https://github.com/dfalling
[@f-meloni]: https://github.com/f-meloni
[@fbartho]: https://github.com/fbartho
[@fwal]: https://github.com/fwal
[@happylinks]: https://github.com/happylinks
[@hongrich]: https://github.com/hongrich
[@hellocore]: https://github.com/HelloCore
[@imorente]: https://github.com/imorente
[@joarwilk]: https://github.com/joarwilk
[@johansteffner]: https://github.com/johansteffner
[@joshacheson]: https://github.com/joshacheson
[@keplersj]: https://github.com/keplersj
[@langovoi]: https://github.com/langovoi
[@mifi]: https://github.com/ionutmiftode
[@mxstbr]: https://github.com/mxstbr
[@ninjaprox]: https://github.com/ninjaprox
[@nminhnguyen]: https://github.com/NMinhNguyen
[@nornagon]: https://github.com/nornagon
[@orta]: https://github.com/orta
[@patrickkempff]: https://github.com/patrickkempff
[@peterjgrainger]: https://github.com/peterjgrainger
[@randak]: https://github.com/randak
[@ravanscafi]: https://github.com/ravanscafi
[@rohit-smpx]: https://github.com/rohit-smpx
[@sajjadzamani]: https://github.com/sajjadzamani
[@sebinsua]: https://github.com/sebinsua
[@sgtcoolguy]: https://github.com/sgtcoolguy
[@sharkysharks]: https://github.com/sharkysharks
[@stevemoser]: https://github.com/stevemoser
[@stevenp]: https://github.com/stevenp
[@sunshinejr]: https://github.com/sunshinejr
[@tychota]: https://github.com/tychota
[@urkle]: https://github.com/urkle
[@wizardishungry]: https://github.com/wizardishungry
[@dblandin]: https://github.com/dblandin
[@paulmelnikow]: https://github.com/paulmelnikow
[@ds300]: https://github.com/ds300
[@jamime]: https://github.com/jamime
[@mrndjo]: https://github.com/mrndjo
[@bigkraig]: https://github.com/bigkraig
[@notjosh]: https://github.com/notjosh
[@iljadaderko]: https://github.com/IljaDaderko<|MERGE_RESOLUTION|>--- conflicted
+++ resolved
@@ -15,18 +15,12 @@
 
 <!-- Your comment below this -->
 
-<<<<<<< HEAD
-- Improve docs for GitHub Actions - [@nguyenhuy]
 - Add Buddy.works Pipelines support - [@kristof0425]
-
-<!-- Your comment above this -->
-=======
 - Added flag to bypass Jira/Issues - [@orieken]
 - Improve docs for GitHub Actions - [@nguyenhuy]
 
 <!-- Your comment above this -->
 
->>>>>>> c3eecbd9
 
 # 9.1.8
 
