<!--

// Please add your own contribution below inside the Master section, no need to
// set a version number, that happens during a deploy. Thanks!
//
// These docs are aimed at users rather than danger developers, so please limit technical
// terminology in here.

// Note: if this is your first PR, you'll need to add your URL to the footnotes
//       see the bottom of this file. The list there is sorted, try to follow that.

-->

## Master

<!-- Your comment below this -->
<<<<<<< HEAD
- Bitbucket Cloud: Add markdown emoji instead of unicode [@JanStevens]
=======

- Add `DANGER_DISABLE_TSC` environment variable to disable transpiling with tsc, providing a way to force transpiling
  with Babel - [@ozzieorca]
- Adds options `--newComment` and `--removePreviousComments` - [@davidhouweling]
- Add support for a file path filter when calculation lines of code - [@melvinvermeer]

>>>>>>> 3a90dece
<!-- Your comment above this -->

# 10.5.4

- Fix for `danger local` not passing through `--staging` - [@g3offrey]

# 10.5.3

- Fix for `danger local` not showing commit messages - [@hmschreiner]

# 10.5.2

- Adds `danger.git.head` and `danger.git.base` - [@jamiebuilds]

# 10.5.1

- Bitbucket Cloud: Fix bug when Danger updating inline comment with summary comment. - [@hellocore]
- Fall back to alternative methods for establishing the PR number from CodeBuild - [@alexandermendes]

# 10.5.0

- Handle deprecations for the APIs used with `--use-github-checks` #1073 [@wardpeet](https://github.com/wardpeet)

# 10.4.1

- Improved `tsconfig.json` file lookup strategy: it now looks for it starting from the location of the danger file.
  #1068 [@igorbek](https://github.com/igorbek)
- Upgrade node-fetch to 2.6.1 to fix GHSA-w7rc-rwvf-8q5r. #1071 [@hmcc](https://github.com/hmcc)

# 10.4.0

- Adds aliases to the FakeCI env vars. You could now have something like:
  ```yml
  - run: "npx danger-ts ci"
    env:
      GITHUB_TOKEN: ${{ secrets.GITHUB_TOKEN }}
      DANGER_MANUAL_CI: true
      DANGER_MANUAL_GH_REPO: ${{ steps.pr_info.outputs.repo }}
      DANGER_MANUAL_PR: ${{ steps.pr_info.outputs.number }}
  ```
  Which looks more intentional instead of: `DANGER_FAKE_CI` etc. [@orta](https://github.com/orta)

# 10.3.1

- Experimental support for internal routing when using `npx danger-ts` [@orta]

# 10.3.0

- Added a CLI option `--ignoreOutOfDiffComments` so that you can ignore inline-comments for lines that were not changed
  in the checked PR. The comments would be ignored completely - they won't even show in the results comment. [@pinkasey]

# 10.2.2

- Add support for `danger local` on repos without a master branch - [@ahobson](https://github.com/ahobson)

# 10.2.1

- Wait for close event on spawned process in local git platform - [@gzaripov]
- Fix Typo in README.md [@NotMoni]
- Fix danger failure on getting diff for files with spaces in file path [@HonzaMac]
- Document how to disable transpilation [@rzgry]
- Fix get blob url for pr commit [@doniyor2109]

# 10.2.0

- Take commit hash from CircleCI environment variable [@valscion]
- Fix project path with /- in GitLab MR URL [@pgoudreau]
- When creating a new PR with `createOrUpdatePR`, add the description (as done when editing) - [@sogame]

# 10.1.0

- Adds support for Bamboo CI [@tim3trick]
- Replace regex to a long url repos approach on Bitrise [@lucasmpaim]
- Pass process arguments back to the original process [@f-meloni]
- When fetching existing labels in `createOrAddLabel` use pagination to fetch them all - [@sogame]

# 10.0.0

- Changed JSON patch implementation for better memory performance. [@dkundel]

  **Breaking:** `JSONPatchForFile` will return a different order of operations than previously. It will also return a
  `path` with the index of the element inserted into an array for `add` operations.

# 9.3.1

- Don't fail when using `createOrAddLabel` if label fails to be created or added - [@sogame]

# 9.3.0

- Add the staged flag to `danger local` command - [@soyn]
- Don't use hardcoded userId to update comments if using personal token in Github Actions - [@rohit-gohri]
- Disable warning in Github Action if using DANGER_GITHUB_API_TOKEN - [@rohit-gohri]
- Update `parse-diff` library - [@417-72KI]
- Fix repository slug in Jenkins provider - [sandratatarevicova]
- Add Gitlab diff support - [@rohit-gohri]
- Fix Typos across danger-js Repo - [@yohix]
- Fix `@octokit/rest` deprecation warning when using `.issues.addLabels()` - [@sogame]

# 9.2.10

- Fixes for the homebrew generated binaries - [@hellocore]

# 9.2.9

- Bitbucket Cloud: Allow DangerCI to get UUID from Bitbucket - [@hellocore]
- Update docs for GitLab - [@orta]

# 9.2.7-8-9

- Maybe fix deploys to GPR for Docker - [@orta]

# 9.2.6

- Add support for Cirrus CI - [@RDIL]

# 9.2.5

- Remove additional danger from pr generated json - [@f-meloni]

# 9.2.4

- Fix github actions checks - [@f-meloni]

# 9.2.3

- Support more events on GitHub actions - [@f-meloni]

# 9.2.2

- Fix binary files for BitBucket Server - [@osmestad]
- Allow GHE to use checks - [@adam-bratin]

# 9.2.1

- Fix structuredDiffForFile for BitBucket Server - [@osmestad]
- Fix Buddy.works isPR and use PR number instead of PR ID - [@mmiszy]
- remove jsome package and replace with prettyjson - [@watchinharrison]
- Add GitLab support to Jenkins provider - [@sandratatarevicova]

# 9.2.0

- Add Buddy.works Pipelines support - [@kristof0425]
- Added flag to bypass Jira/Issues - [@orieken]
- Improve docs for GitHub Actions - [@nguyenhuy]

# 9.1.8

- Get GitHub Actions event file pathname from env variable - [@IljaDaderko]

# 9.1.7

- GitHub Actions docs update - [@orta]

# 9.1.6

- Release only made for GitHub Actions - [@orta]

# 9.1.5

- Take commit hash from bitrise env - [@f-meloni]

# 9.1.4

- Use new env `BITBUCKET_REPO_FULL_NAME` in bitbucket pipeline. - [@Soyn]
- Take commit hash from CI Source if available - [@f-meloni]

# 9.1.3

- Updates GitLab API to 10.x - [@awgeorge]

# 9.1.2

- Add retry handling for API requests - [@jtreanor]

# 9.1.1

- Fixes TS declarations - [@orta]
- Fix Github Actions documentation - [@ravanscafi]
- Improve Performance by Caching BitBucket Cloud Commits - [@hellocore]
- Add compliment message to comment template on Bitbucket Cloud - [@hellocore]
- Add option to set custom icon in messages - [@rohit-gohri]

# 9.1.0

- Expose BitBucketServerAPI - [@NMinhNguyen]

# 9.0.3

- Add support OAuth for BitBucket Cloud - [@hellocore]
- Allow `handleResults` to be called without a `git` object - [@jtreanor]

# 9.0.2

- Fix for the GitLab dependency making danger not load - [@f-meloni]

# 9.0.1

- Fixed incorrect main comment template on Bitbucket Cloud - [@hellocore]

# 9.0.0

- Add BitBucket Cloud & BitBucket Pipelines support - [@hellocore]
- Add GitLab missing states - [@f-meloni]
- Fixes incorrect slug for builds from forks on Codefresh - [@stevenp]

# 8.0.0

- Adds GitLab & GitLab CI support - [@notjosh], [@bigkraig], [@jamime]
- Add support for AppCenter - [@mrndjo]

# 7.1.4

- Un-hardcodes the repo in `danger.github.utils.createOrUpdatePR`- [@ds300]

# 7.1.3

- Cleans up the declarations a little bit - [@orta]
- Adds support for [Codefresh CI](https://codefresh.io) - [@stevenp]

# 7.1.2

- Update ts-jest to 24.0.2 - [@friederbluemle]
- Adds a fix for the default name of Danger in status - [@orta]
- Adds `danger.git.fileMatch.getKeyedPaths()`, providing more convenient access to paths. This replaces
  `fileMatch.tap()` and `fileMatch.debug()`.

  ```ts
  const components = fileMatch("components/**/*.js", "!**/*.test.js")
  const componentTests = fileMatch("!**/*.test.js")

  if (components.edited && !componentTests.edited) {
    warn(
      [
        "This PR modified some components but none of their tests. <br>",
        "That's okay so long as it's refactoring existing code. <br>",
        "Affected files: ",
        components.getKeyedPaths().edited.join(", "),
      ].join("")
    )
  }
  ```

  This makes it much simpler to compose a collection of file checks - [@paulmelnikow]

# 7.1.0

- Adds Chainsmoker, and expands the Danger DSL with the addition of `danger.git.fileMatch`.

  ```ts
  const documentation = danger.git.fileMatch("**/*.md")
  const packageJson = danger.git.fileMatch("package.json")
  const lockfile = danger.git.fileMatch("yarn.lock", "package-lock.json")

  if (documentation.edited) {
    message("Thanks - We :heart: our [documentarians](http://www.writethedocs.org/)!")
  }

  if (packageJson.modified && !lockfile.modified) {
    warn("This PR modified package.json, but not the lockfile")
  }
  ```

  This makes it much simpler to compose a collection of file checks - [@paulmelnikow]

# 7.0.19

- Taken a stab at trying to make the commit status summary to feel better in both Danger & Peril [@orta][@dblandin]

# 7.0.18

- Adds a CLI option `--failOnErrors` so that you can force `danger ci` to return a failed exit code on any `fail`s in a
  Dangerfile [@f-meloni]

# 7.0.17

- Send different build update keys based on the id on Bitbucket [@f-meloni]

# 7.0.16

- Add support for CodeBuild CI source [@sharkysharks]

# 7.0.15

- Enable Danger runs with different DangerIDs to post separate statuses [@randak]
- Docs: fix typo - [@hiroppy]
- Fixed: isCI check for Codeship - [@msteward]

# 7.0.14

- Fixed: Crash on BitbucketServer when the change type is unknown - [@f-meloni]
- Add `linesOfCode` in `GitDSL` - [@ninjaprox]
- Docs: document GitHubMergeRef type - [@nornagon]

# 7.0.13

- Adds some Debug logs for babel transformation - [@orta]

# 7.0.12

- Support multi-line import/require statements in Dangerfiles & possibly fix source-mapping for errors - [@fbartho]

# 7.0.11

- Return the DangerResults meta after sorting and merging operations - [@f-meloni]
- Make bitbucket generated signature less aggressive - [@f-meloni]

# 7.0.9

- Updates the import for octokit at the top of the danger.d.ts - [@orta]

# 7.0.8

- Handles the previews API correctly - [@orta]

# 7.0.7

- Removed `vm2` from Danger, it's not being used in Peril now - [@orta]
- `danger pr` with `--json` or --js` now don't require a Dangerfile to be present - [@orta]

# 7.0.5

- Remove dead links to example danger files. - [@stevemoser]
- Allow danger-pr to work also on Bitbucket Server - [@f-meloni]
- Fix for nulls in modified_files - [@orta]
- Use new APIs in OctoKit - [@orta]

# 7.0.4

- More fixes for `GITHUB_URL` instead of just `DANGER_GITHUB_URL` for GitHub Enterprise. - [@Aghassi]

# 7.0.3

- Lets you use `GITHUB_URL` instead of just `DANGER_GITHUB_URL` for GitHub Enterprise. - [@Aghassi]

# 7.0.2

- Fix issue where the PR command could not be run with a GitHub Enterprise URL.
- Specify filename when loading Babel options. Fixes [#664](https://github.com/danger/danger-js/issues/664)
  ([#804](https://github.com/danger/danger-js/pull/804)) - [@NMinhNguyen]
- Running Danger on GitHub Actions now runs Danger from source code. Before that, Danger on GitHub Actions is stuck at
  v5.0.0-beta-24. [@dtinth](https://github.com/danger/danger-js/pull/810)

# 7.0.1

- Make use of GitHub Checks optional and disabled by default, pass `--use-github-checks` to enable.
  [@cysp](https://github.com/danger/danger-js/pull/798)

# 7.0.0

- Updates `@octokit/rest` to v16.x.x - this is a **major** semver change on their end, which I know it breaks some of
  Artsy/Danger's Peril Dangerfiles, so it's possible that it could break your Dangerfiles too. How do you know?

  Roughly, if you have any code that uses `danger.github.api` then it's very possible that you need to update your code.

  There are update notes [here](https://github.com/octokit/rest.js/releases/tag/v16.0.1), but if you're using TypeScript
  then it'll raise the issues at a type-check level. Note, that this version may cause issues if you are using GitHub
  Enterprise, you can get [updates here](https://github.com/danger/danger-js/issues/797).

# 6.1.13

- Allow sub-processes to pass their own name an href so that it doesn't say made by Danger JS [@orta]

  This is done by extending the `DangerResults` object passed back to Danger JS, by adding a meta section to the JSON:

  ```json
  {
    "markdowns": [],
    "fails": [],
    "warnings": [],
    "messages": [],
    "meta": {
      "runtimeHref": "https://mysite.com",
      "runtimeName": "My Danger Runner"
    }
  }
  ```

  `"meta"` is optional, and will fall back to the DangerJS one.

- Removed a dependency (voca) now that we're using TypeScript and have access to .includes [@orta]

# 6.1.12

- Fix issue with detecting Babel if `babel-core` is installed - [@sajjadzamani]

# 6.2.0

- Fix detection of GitHub Actions event types [@cysp]

# 6.1.9

- Add commit ID to the comment footer [danger/danger-js#168] - [@randak]
- Add support for `COPY` change type to fix a BitBucket Server regression in
  [danger/danger-js#764](https://github.com/danger/danger-js/pull/764) - [@sebinsua]
- Add support for older Babel versions (prior 7) [@sajjadzamani]

# 6.1.8

- Revert removal of implicit `<p>` tag from [danger/danger-js#754](https://github.com/danger/danger-js/pull/754) and add
  distinction depending on containing markdown or not - [@hanneskaeufler]

# 6.1.7

- Update comment instead deleting, if it has replies (BitBucket Server) [@langovoi]
- Fix BitBucket Server GitDSL [@langovoi]
- Add support of paged APIs of BitBucket Server [@langovoi]

# 6.1.6

- Adds a CLI flag for custom Danger Runners to be able to request a URL to a JSON file instead of receiving the entire
  DSL as a big JSON dump. We're exploring using this in Danger Swift with
  [danger/swift#108](https://github.com/danger/swift/issues/108) - [@orta]

# 6.1.5

- Adds `html_url` to the PR JSON declaration - [@orta]
- Adds a way for a sub-process to tell danger-js that it wants a copy of the DSL. This is a potential fix for when you
  have a process that might not be ready to grab the DSL instantly from danger-js. The subprocess can print the message
  `danger://send-dsl` to stdout and danger-js will re-send the DSL via STDIN.
  [danger/swift#108](https://github.com/danger/swift/issues/108). - [@orta]
- Allows a FakeCI to get a FakePlatform, should fix [#767](https://github.com/danger/danger-js/issues/767) - [@orta]

# 6.1.4

- Fix `GitJSONDSL` and `diffForFile` for BitBucket Server - [@langovoi]

# 6.1.3

- Add support for personal tokens of BitBucket Server - [@langovoi]
- Ships a command `danger-js` which means other languages could also use the command danger and they won't conflict with
  the JS version - [@orta]

# 6.1.2

- Checks for the JSON results file reported by a subprocess before accessing it - [@orta]

# 6.1.1

- Improves debug logging, messaging on CI about status updates - [@orta]
- Better detection of json results: {} from a sub-process - [@orta]
- CLI Args are actually passed to subprocess instead of an empty object - [@orta]
- Fix Netlify integration when repo url includes an access token - [@imorente]

# 6.1.0

- Add CI integration for Netlify - [@imorente]

# 6.0.7

- Removes an accidental import - [@orta]

# 6.0.6

- Adds an internal flag for disabling checks support when being controller by Peril - [@orta]

# 6.0.5

- Fix `danger pr` - [@orta]

# 6.0.4

- Fix GitHub checks API payload - [@pveyes]

# 6.0.3

- Fix passing stdout from the sub-process back to the user - [@orta]
- Fix handling a `"pending"` status update properly using Bitbucket API - [@sgtcoolguy]
- Fix #614 - Posting status updates to Github using issue workflow broken - [@sgtcoolguy]
- Fix vertical alignment in GitHub issue template - [@patrickkempff]

# 5.0.1, err. 6.0.0

- Hah, my computer ran out opf power mid-deploy, and now I have to ship another build to make sure the brew versions of
  Danger JS are set up correctly. - orta

- Hah, I managed to run the same 'deploy major' command instead. So... Happy v6! - orta

# 5.0.0

_No breaking changes_ - I'm just bumping it because it's a lot of under-the-hood work, and I've not been able to test it
thoroughly in production.

This release bring support for GitHub actions. It does this merging in some of the responsibilities that used to live
inside Peril into Danger.

Notes about Danger JS:

- Adds support for running remote GitHub files via the `--dangerfile` argument. It supports urls like:
  `orta/peril-settings/file.ts` which grabs `file.ts` from `orta/peril-settings`.
- Adds support for taking a GitHub Actions event JSON and exposing it in the `default export` function in the same way
  that Peril does it.
- Adds a GitHubActions CI provider - it declares that it can skip the PR DSL so that Danger can also run against
  issues/other events
- Handle remote transpilation of the initial Dangerfile correctly
- Adds support for not include a tsconfig for typescript projects, danger will use the default config if it can't find
  one in your project
- Hardcodes the GitHub Actions userID into danger ( blocked by
  https://platform.github.community/t/obtaining-the-id-of-the-bot-user/2076 )
- Allows running with a simplified DSL when running on a GitHub action that isn't a PR
- Use new env vars for GitHub Actions

There is now 2 ways for a subprocess to communicate to Danger JS - prior to 5.x it was expected that a subprocess would
pass the entire JSON results back via STDOUT to the host Danger JS process, but sometimes this was unreliable. Now a
subprocess can pass a JSON URL for Danger JS by looking in STDOUT for the regex `/danger-results:\/\/*.+json/`.

There is now a JSON schema for both directions of the communication for sub-processes:

- The data Danger sends to the subprocess:
  [`source/danger-incoming-process-schema.json`](source/danger-incoming-process-schema.json)
- The data Danger expects from the subprocess:
  [`source/danger-outgoing-process-schema.json`](source/danger-outgoing-process-schema.json)

This can be used for language DSL generation and/or formal verification if you're interested. Or, for just feeling
completely sure about what is being sent to your process without diving into the Danger JS codebase.

Also, `danger pr` now accepts a `--process` arg.

# 4.4.9

- Add logic for "DANGER_DISABLE_TRANSPILATION" env [@markelog]
- Jenkins: Respect `CHANGE_URL`/`CHANGE_ID` for GitHub and BitBucket Server [@azz]
- Docs: Guides - Update link to apollo-client dangerfile.ts example [@andykenward]
- Fix crash that may occur when no message is set on generic event [@flovilmart]
- Add support to proxy requests using `HTTP_PROXY` or `HTTPS_PROXY` environment variables [@steprescott]

# 4.4.0-7

- Supports installation using Homebrew [@thii]

# 4.3.x

- Some experimental beta builds which didn't turn out very useful

# 4.2.1

- Adds a fallback to `GITHUB_TOKEN` if it's in the ENV - orta
- There was some versioning faffing going on

# 4.1.0

- Adds the ability to send a PR from a Dangerfile easily.

  ```ts
  import { danger } from "danger"

  export default async () => {
    // This is a map of file to contents for things to change in the PR
    const welcomePR = {
      LICENSE: "[the MIT license]",
      "README.md": "[The README content]",
    }

    // Creates a new branch called `welcome`, from `master`. Creates a commit with
    // the changes above and the message "Sets up ...". Then sends a PR to `orta/new-repo`
    // with the title "Welcome to ..." and the body "Here is ...".
    await danger.github.utils.createOrUpdatePR(
      {
        title: "Welcome to [org]",
        body: "Here is your new repo template files",
        owner: "orta",
        repo: "new-repo",
        baseBranch: "master",
        newBranchName: "welcome",
        commitMessage: "Sets up the welcome package",
      },
      welcomePR
    )
  }
  ```

  OK, so this one is cool. This function will create/update an existing PR. You pass in a config object that defines;
  the commit, the branch and the PR metadata and then this function will go and set all that up for you.

  The second argument is a fileMap, this is an object like `{ "README.md": "[the content]" }` and it defines what files
  should change in the commit. The files are completely changed to the content in the fileMap, so if you're making a
  single line change - you need to submit the enfile file.

  This is all based on my module
  [memfs-or-file-map-to-github-branch](https://www.npmjs.com/package/memfs-or-file-map-to-github-branch) so if you need
  a set of lower level APIs for PR/branch needs, `import` that and use it. - [@orta]

# 4.0.1

- Fixed a bug where Danger would fail to update status when there are no failures or messages [@johansteffner]
- Fixed a bug where Danger was throwing an error when removing any existing messages [@stefanbuck]

# 4.0.0

- Updates Danger's runtime to work with Babel 7 - [@adamnoakes]

  **Breaking:** 3.9.0 was the last version to support inline transpilation via Babel 6. Danger doesn't specify babel in
  its dependencies, so this warning won't show anywhere else.

# 3.9.0

- Adds CI integration for Concourse - [@cwright017]

# 3.8.9

- Adds debug logs to the vm2 runner used in Peril - [@orta]

# 3.8.5 - 3.8.8

- Adds a function to handle creating or adding a label on a PR/Issue. Works with both Danger and Peril:
  `danger.github.createOrAddLabel` - [@orta]

# 3.8.4

- Exposes some internals on module resolution to Peril - [@orta]

# 3.8.3

- Fix bitbucket error when trying to obtain a response json when the response code is 204 (which means that there is no
  response).
- Fix bitbucket link of the PR status, so it opens the web version of the PR, pointing to the Danger comment
  [646](https://github.com/danger/danger-js/pull/646) - [@acecilia](https://github.com/acecilia)
- Adapt emoji for Bitbucket server to fix "Database error has occurred"
  [645](https://github.com/danger/danger-js/pull/645) - [@acecilia](https://github.com/acecilia)

# 3.8.2

- Use the Peril Bot ID for the comment lookup checks - [@orta]

# 3.8.1

- Adds additional logging to handleResultsPostingToPlatform - [@ashfurrow]

# 3.8.0

- Fixes a crash if lodash isn't a transitive dependency in your node_modules - [@orta]
- Using the Checks API will now post a summary comment on a PR - [@orta]

# 3.7.20

- Logging / verification improvements for the subprocess - [@orta]

# 3.7.19

- Convert the `exec` in `danger local` to a `spawn` hopefully unblocking large diffs from going through it -
  [@joshacheson][@orta]

# 3.7.18

- Report the error in a commit status update when in verbose - [@orta]

# 3.7.17

- Improvements to PR detection on Team City - @markelog

# 3.7.16

- More work on `danger.github.utils.createUpdatedIssueWithID`. - [@orta]

# 3.7.15

- Turns on the strict mode in the typescript compiler, this only gave build errors, so I was basically there anyway.
  This is so that the type defs will always pass inside environments where strict is already enabled. - [@orta]

- Updates to TypeScript 2.9. - [@orta]

# 3.7.14

- Minor refactoring in GitHubUtils to allow Peril to re-create some of the util functions - [@orta]

# 3.7.13

- Updates type declarations to use top-level exports instead of a module augmentation - [@DanielRosenwasser]
- Bug fixes for `danger.github.utils.createUpdatedIssueWithID` - [@orta]

# 3.7.2-12

- Improved debugging when using the GitHub OctoKit - [@orta]
- Added `danger.github.utils.createUpdatedIssueWithID` which can be used to have danger continually update a single
  issue in a repo, for example:

  ```ts
  await danger.github.utils.createUpdatedIssueWithID("TestID", "Hello World", {
    title: "My First Issue",
    open: true,
    repo: "sandbox",
    owner: "PerilTest",
  })
  ```

  Will first create, then update that issue with a new body. - [@orta]

# 3.7.1

- Improve checks support for Danger - orta

# 3.7.0

- Adds support for the GH Checks API.

  This brings some interesting architectural changes inside Danger, but more important to you dear reader, is that using
  the Checks API has some API restrictions. This makes in infeasible to re-use the user access token which we've
  previously been recommending for setup.

  Instead there are two options:

  - Use a GitHub app owned by Danger: https://github.com/apps/danger-js
  - Use your own GitHub app.

  The security model of the GitHub app means it's totally safe to use our GitHub app, it can only read/write to checks
  and has no access to code or organizational data. It's arguably safer than the previous issue-based comment.

  To use it, you need to hit the above link, install the app on the org of your choice and then get the install ID from
  the URL you're redirected to. Set that in your CI's ENV to be `DANGER_JS_APP_INSTALL_ID` and you're good to go.

  If you want to run your own GitHub App, you'll need to set up a few ENV vars instead:

  - `DANGER_GITHUB_APP_ID` - The app id, you can get this from your app's overview page at the bottom
  - `DANGER_GITHUB_APP_PRIVATE_SIGNING_KEY` - The whole of the private key as a string with `\n` instead of newlines
  - `DANGER_GITHUB_APP_INSTALL_ID` - The installation id after you've installed your app on an org

  Checks support is still a bit of a WIP, because it's a whole new type of thing. I don't forsee a need for Danger to be
  deprecating the issue based commenting (we use that same infra with bitbucket).

  So now there are three ways to set up communications with GitHub, I'm not looking forwards to documenting that.

  [@orta]

- JSON diffs use the JSON5 parser, so can now ignore comments in JSON etc [@orta]
- Allows the synchronous execution of multiple dangerfiles in one single "danger run".

  Not a particularly useful feature for Danger-JS, but it means Peril can combine many runs into a single execution
  unit. This means people only get 1 message. [@orta]

# 3.6.6

- Updates vm2 to be an npm published version [@orta]

# 3.6.5

- Fix setting the status url on bitbucket [@orta]
- Adds more logs to `danger process` [@orta]

# 3.6.4

- Fix running Danger on issues with no comments for real [@mxstbr]

# 3.6.3

- Fix running Danger on issues with no comments [@mxstbr]

# 3.6.2

- Automatically rate limit concurrent GitHub API calls to avoid hitting GitHub rate limits [@mxstbr]

# 3.6.1

- Catch the github api error thrown from @octokit/rest [@Teamop]
- Replace preview media type of github pull request reviews api [@Teamop]
- Add support for [Screwdriver CI](http://screwdriver.cd) [@dbgrandi]

# 3.6.0

- A Dangerfile can return a default export, and then Danger will handle the execution of that code [@orta]
- Changes the order of the text output in verbose, or when STDOUT is the only option [@orta]
- Prints a link to the comment in the build log [@orta]

## 3.5.0 - 3.5.1

- Fixed a bug where Danger posts empty main comment when it have one or more inline comments to post [@codestergit]
- fix bug when commiting .png files on BitBucket [@Mifi]
- Adds support for inline comments for bitbucket server. [@codestergit]

## 3.4.7

- Update dependencies [@orta]

## 3.4.6

- Fixed Babel 7 breaking due to invalid sourceFileName configuration [@kesne]

## 3.4.5

- Don't print error for commit status when there was no error [@sunshinejr]

## 3.4.4

- Fixed a bug where Danger would get access to _all_ inline comments, thus deleting comments posted by other people
  [@sunshinejr]

## 3.4.3

- Fixed a bug where updating multiple inline comments caused a Javascript error [@sunshinejr]

## 3.4.2

- Improving reporting when multiple violations are o nthe same line of a file [@sunshinejr]

## 3.4.1

- Protection against nulls in the inline comment data [@orta]

## 3.4.0

- Adds support for inline comments when using GitHub.

  This is one of those "massive under the hood" changes, that has a tiny user DSL surface. From this point onwards
  `fail`, `warn`, `message` and `markdown` all take an extra two optional params: `file?: string` and `line?: number`.

  Adding `file` and `line` to the call of any exported communication function will trigger one of two things:

  - Danger will create a new comment inline inside your PR with your warning/message/fail/markdown
  - Danger will append a in the main Danger comment with your warning/message/fail/markdown

  Inline messages are edited/created/deleted with each subsequent run of `danger ci` in the same way the main comment
  does. This is really useful for: linters, test runners and basically anything that relies on the contents of a file
  itself.

  If you're using `danger process` to communicate with an external process, you can return JSON like:

  ```json
  {
    "markdowns": [
      {
        "file": "package.swift",
        "line": 3,
        "message": "Needs more base"
      }
    ]
    // [...]
  }
  ```

  -- [@sunshinejr]

- Adds a data validation step when Danger gets results back from a process . [@orta]

## 3.3.2

- Adds support for TeamCity as a CI provider. [@fwal]

## 3.3.1

- Fixed Babel 7 breaking because of sourceFileName being defined wrong. [@happylinks]

## 3.3.0

- Fix `committer` field issue - missing in Stash API by using commit author instead. [@zdenektopic]
- Adds a new command: `reset-status`

  This command is for setting the CI build status in advance of running Danger. If your Danger build relies on running
  tests/linters, then you might want to set the PR status (the red/green/yellow dots) to pending at the start of your
  build. You can do this by running `yarn danger reset-status`.

  [@mxstbr]

## 3.2.0

- Add BitBucket Server support.

  To use Danger JS with BitBucket Server: you'll need to create a new account for Danger to use, then set the following
  environment variables on your CI:

  - `DANGER_BITBUCKETSERVER_HOST` = The root URL for your server, e.g. `https://bitbucket.mycompany.com`.
  - `DANGER_BITBUCKETSERVER_USERNAME` = The username for the account used to comment.
  - `DANGER_BITBUCKETSERVER_PASSWORD` = The password for the account used to comment.

  Then you will have a fully fleshed out `danger.bitbucket_server` object in your Dangerfile to work with, for example:

  ```ts
  import { danger, warn } from "danger"

  if (danger.bitbucket_server.pr.title.includes("WIP")) {
    warn("PR is considered WIP")
  }
  ```

  The DSL is fully fleshed out, you can see all the details inside the [Danger JS Reference][ref], but the summary is:

  ```ts
  danger.bitbucket_server.
    /** The pull request and repository metadata */
    metadata: RepoMetaData
    /** The related JIRA issues */
    issues: JIRAIssue[]
    /** The PR metadata */
    pr: BitBucketServerPRDSL
    /** The commits associated with the pull request */
    commits: BitBucketServerCommit[]
    /** The comments on the pull request */
    comments: BitBucketServerPRActivity[]
    /** The activities such as OPENING, CLOSING, MERGING or UPDATING a pull request */
    activities: BitBucketServerPRActivity[]
  ```

  You can see more in the docs for [Danger + BitBucket Server](http://danger.systems/js/usage/bitbucket_server.html).

  -- [@azz]

- Don't check for same user ID on comment when running as a GitHub App. [@tibdex]

## 3.1.8

- Improvements to the Flow definition file. [@orta]
- Improve path generator for danger-runner. [@Mifi]
- Update the PR DSL to include bots. [@orta]
- Add utility function to build tables in Markdown [@keplersj]

## 3.1.7

- Minor error reporting improvements. [@orta]

## 3.1.6

- Move more code to only live inside functions. [@orta]

## 3.1.5

- Fix --base options for danger local. [@peterjgrainger]
- Fix a minor typo in Semaphore CI setup. [@hongrich]
- Fix for capitalized Dangerfiles in CI environment. [@wizardishungry]
- Fix `danger local` crashing when comparing master to HEAD with no changes. [@orta]

## 3.1.4

- Register danger-runner as a package binary. [@urkle]

## 3.1.2-3.1.3

- Peril typings to the Danger DSL. [@orta]
- Reference docs updates for the website. [@orta]

## 3.1.1

- Allows `danger runner` (the hidden command which runs the process) to accept unknown command flags (such as ones
  passed to it via `danger local`.) - [@adam-moss]/[@orta]

## 3.1.0

- Adds a new command `danger local`.

  This command will look between the current branch and master and use that to evaluate a dangerfile. This is aimed
  specifically at tools like git commit hooks, and for people who don't do code review.

  `danger.github` will be falsy in this context, so you could share a dangerfile between `danger local` and `danger ci`.

  When I thought about how to use it on Danger JS, I opted to make another Dangerfile and import it at the end of the
  main Dangerfile. This new Dangerfile only contains rules which can run with just `danger.git`, e.g. CHANGELOG/README
  checks. I called it `dangerfile.lite.ts`.

  Our setup looks like:

  ```json
  "scripts": {
    "prepush": "yarn build; yarn danger:prepush",
    "danger:prepush": "yarn danger local --dangerfile dangerfile.lite.ts"
    // [...]
  ```

You'll need to have [husky](https://www.npmjs.com/package/husky) installed for this to work. - [@orta]

- STDOUT formatting has been improved, which is the terminal only version of Danger's typical GitHub comment style
  system. It's used in `danger pr`, `danger ci --stdout` and `danger local`. - [@orta]
- Exposed a get file contents for the platform abstraction so that Peril can work on many platforms in the future -
  [@orta]

### 3.0.5

- Added support for Bitrise as a CI Provider - [@tychota]
- Nevercode ENV var fixes - [@fbartho]

### 3.0.4

- Paginate for issues - [@orta]

### 3.0.3

- Added support for Nevercode.io as a CI Provider - [@fbartho]

### 3.0.2

- Don't log ENV vars during a run - thanks @samdmarshall. - [@orta]

### 3.0.1

- Bug fixes and debug improvements. If you're interested run danger with `DEBUG="*" yarn danger [etc]` and you'll get a
  _lot_ of output. This should make it much easier to understand what's going on. - [@orta]

### 3.0.0

- Updates to the CLI user interface. Breaking changes for everyone.

  **TLDR** - change `yarn danger` to `yarn danger ci`.

  Danger JS has been fighting an uphill battle for a while with respects to CLI naming, and duplication of work. So, now
  it's been simplified. There are four user facing commands:

  - `danger init` - Helps you get started with Danger
  - `danger ci` - Runs Danger on CI
  - `danger process` - Like `ci` but lets another process handle evaluating a Dangerfile
  - `danger pr` - Runs your local Dangerfile against an existing GitHub PR. Will not post on the PR

  This release deprecates running `danger` on it's own, so if you have `yarn danger` then move that be `yarn danger ci`.

  Each command name is now much more obvious in it intentions, I've heard many times that people aren't sure what
  commands do and it's _is_ still even worse in Danger ruby. I figure now is as good a time as any a good time to call
  it a clean slate.

  On a positive note, I gave all of the help screens an update and tried to improve language where I could.

* [@orta]

### 2.1.9-10

- Fix to `danger pr` and `danger` infinite looping - [@orta]

### 2.1.8

- Add a note in `danger pr` if you don't have a token set up - [@orta]
- Bunch of docs updates - [@orta]

### 2.1.7

- Fix Codeship integration - [@caffodian]
- Updates documentation dependencies - [@orta]
- Fixes to running `danger` with params - [@orta]
- Fixes for `danger pr` not acting like `danger` WRT async code - [@orta]
- Fixes `tsconfig.json` parse to be JSON5 friendly - [@gantman]
- Fixes for `danger.github.thisPR` to use the base metadata for a PR, I'm too used to branch workflows - [@orta]

### 2.1.6

- Updates dependencies - [@orta]
- Link to the build URL if Danger can find it in the CI env - [@orta]
- Removes the "couldn't post a status" message - [@orta]

### 2.1.5

- The TS compiler will force a module type of commonjs when transpiling the Dangerfile - [@orta]

### 2.1.4

- Adds a CLI option for a unique Danger ID per run to `danger` and `danger process`, so you can have multiple Danger
  comments on the same PR. - [@orta]

### 2.1.1 - 2.1.2 - 2.1.3

- Fixes/Improvements for `danger init` - [@orta]

### 2.1.0

- Adds a new command for getting set up: `danger init` - [@orta]
- Fix double negative in documentation. [@dfalling]
- Fix `gloabally` typo in documentation. [@dfalling]

### 2.0.2 - 2.0.3

- Adds a warning when you try to import Danger when you're not in a Dangerfile - [@orta]
- Exports the current process env to the `danger run` subprocess - [@orta]

### 2.0.1

- Potential fixes for CLI sub-commands not running when packaging danger - [@orta]

### 2.0.0

- Fixes the `danger.js.flow` fix to handle exports correctly, you _probably_ need to add
  `.*/node_modules/danger/distribution/danger.js.flow` to the `[libs]` section of your settings for it to work though -
  [@orta]

### 2.0.0-beta.2

- Fixes a bug with `danger.github.utils` in that it didn't work as of b1, and now it does :+1: - [@orta]
- Ships a `danger.js.flow` in the root of the project, this may be enough to support flow typing, thanks to [@joarwilk]
  and [flowgen](https://github.com/joarwilk/flowgen) - [@orta]

### 2.0.0-beta.1

- Converts the command `danger` (and `danger run`) to use `danger process` under the hood. What does this do?

  - Dangerfile evaluation is in a separate process, run without a vm sandbox. This fixes the async problem which we
    created `schedule` for. Previously, any async work in your Dangerfile needed to be declared to Danger so that it
    knew when all of the work had finished. Now that the running happens inside another process, we can use the
    `on_exit` calls of the process to know that all work is done. So, _in Danger_ (not in Peril) async code will work
    just like inside a traditional node app.

  - Makes `danger process` a first class citizen. This is awesome because there will be reliable support for other
    languages like [danger-swift], [danger-go] and more to come.

  - The `danger process` system is now codified in types, so it's really easy to document on the website.

- Adds a `--js` and `--json` option to `danger pr` which shows the output in a way that works with `danger process`.
  This means you can preview the data for any pull request.

./[@orta]

### 2.0.0-alpha.20

Moves away from vm2 to a require-based Dangerfile runner. This removes the sandboxing aspect of the Dangerfile
completely, but the sandboxing was mainly for Peril and I have a plan for that.

https://github.com/danger/peril/issues/159

I would like to move the main parts of Danger JS to also work like `danger process`, so I'll be continuing to work as a
alpha for a bit more. One interesting side-effect of this could be that I can remove `schedule` from the DSL. I've not
tested it yet though. Turns out this change is _real_ hard to write tests for. I've made #394 for that.

./[@orta]

### 2.0.0-alpha.18 - 19

- Moves internal methods away from Sync to avoid problems when running in Peril - [@ashfurrow]
- Passes through non-zero exit codes from `danger process` runs - [@ashfurrow]

### 2.0.0-alpha.17

- Improve CircleCI PR detection

### 2.0.0-alpha.16

Some UX fixes:

- Don't show warnings about not setting a commit status (unless in verbose) - [@orta]
- Delete duplicate Danger message, due to fast Peril edits - [@orta]
- Show Peril in the commit status if inside Peril, not just Danger - [@orta]
- [internal] Tightened the typings on the commands, and abstracted them to share some code - [@orta]

### 2.0.0-alpha.15

- Updates `diffForFile`, `JSONPatchForFile`, and `JSONDiffForFile` to include created and removed files - #368 -
  [@bdotdub]

### 2.0.0-alpha.14

- Adds a blank project generated in travis 8 to test no-babel or TS integration - [@orta]
- Improvements to `danger process` logging, and build fails correctly #363 - [@orta]

### 2.0.0-alpha.13

- Improve the error handling around the babel API - #357 - [@orta]
- Move back to the original URLs for diffs, instead of relying on PR metadata - [@orta]
- Updates the types for `schedule` to be more accepting of what it actually takes - [@orta]

### 2.0.0-alpha.12

- Fixed #348 invalid json response body error on generating a diff - felipesabino
- Potential fix for ^ that works with Peril also - [@orta]

### 2.0.0-alpha.11

- Doh, makes the `danger process` command actually available via the CLI - [@orta]

### 2.0.0-alpha.10

- Adds a `danger process` command, this command takes amn argument of a process to run which expects the Danger DSL as
  JSON in STDIN, and will post a DangerResults object to it's STDOUT. This frees up another process to do whatever they
  want. So, others can make their own Danger runner.

  An example of this is [Danger Swift][danger-swift]. It takes a [JSON][swift-json] document via [STDIN][swift-stdin],
  [compiles and evaluates][swift-eval] a [Swift file][swift-dangerfile] then passes the results back to `danger process`
  via [STDOUT][swift-stdout].

  Another example is this simple Ruby script:

  ```ruby
    #!/usr/bin/env ruby

  require 'json'
  dsl_json = STDIN.tty? ? 'Cannot read from STDIN' : $stdin.read
  danger = JSON.parse(dsl_json)
  results = { warnings: [], messages:[], fails: [], markdowns: [] }

  if danger.github.pr.body.include? "Hello world"
    results.messages << { message: "Hey there" }
  end

  require 'json'
  STDOUT.write(results.to_json)
  ```

  Which is basically Ruby Danger in ~10LOC. Lols.

  This is the first release of the command, it's pretty untested, but [it does work][swift-first-pr]. - [@orta]

[danger-swift]: https://github.com/danger/danger-swift
[swift-json]: https://github.com/danger/danger-swift/blob/master/fixtures/eidolon_609.json
[swift-stdin]:
  https://github.com/danger/danger-swift/blob/1576e336e41698861456533463c8821675427258/Sources/Runner/main.swift#L9-L11
[swift-eval]:
  https://github.com/danger/danger-swift/blob/1576e336e41698861456533463c8821675427258/Sources/Runner/main.swift#L23-L40
[swift-dangerfile]:
  https://github.com/danger/danger-swift/blob/1576e336e41698861456533463c8821675427258/Dangerfile.swift
[swift-stdout]:
  https://github.com/danger/danger-swift/blob/1576e336e41698861456533463c8821675427258/Sources/Runner/main.swift#L48-L50
[swift-first-pr]: https://github.com/danger/danger-swift/pull/12

### 2.0.0-alpha.9

- Uses the Babel 7 alpha for all source compilation with JS, Flow+JS and TS. This worked without any changes to our
  internal infra which is pretty awesome. All TS tests passed. Babel 7 is still in alpha, but so is Danger 2.0 - so I'm
  happy to keep Danger in a pretty long alpha, till at least Babel 7 is in beta.

  It also still supports using TypeScript via the "`typescript"` module, if you have that installed. - [@orta]

- `danger.github.thisPR` now uses the PR's head, not base - [@orta]

### 2.0.0-alpha.8

- Uses the GitHub `diff_url` instead of the `diff` version header, as it conflicted with Peril - [@orta]
- Handle exceptions in Dangerfile and report them as failures in Danger results - [@macklinu]

### 2.0.0-alpha.6-7

- Expose a Promise object to the external GitHub API - [@orta]

### 2.0.0-alpha.4-5

- Allow running a dangerfile entirely from memory using the `Executor` API - [@orta]

### 2.0.0-alpha.2-3

- Removes the `jest-*` dependencies - [@orta]

### 2.0.0-alpha.1

- Support [a vm2](https://github.com/patriksimek/vm2) based Dangerfile runner as an alternative to the jest
  infrastructure. There are a few main reasons for this:

  - I haven't been able to completely understand how Jest's internals work around all of the code-eval and pre-requisite
    setup, which has made it hard to work on some more complex Peril features.

  - Jest releases are every few months, personally I love this as a user of Jest, as an API consumer it can be difficult
    to get changes shipped.

  - The fact that both Danger/Jest make runtime changes means that you need to update them together

  - I have commit access to vm2, so getting changes done is easy

  I like to think of it as having gone from Jest's runner which is a massive toolbox, to vm2 which is a tiny toolbox
  where I'll have to add a bunch of new tools to get everything working.

  The _massive downside_ to this is that Danger now has to have support for transpiling via Babel, or from TypeScript
  unlike before, where it was a freebie inside Jest. Jest handled this so well. This means that a Dangerfile which used
  to "just work" with no config may not. Thus, IMO, this is a breaking major semver.

  Is it likely that you need to make any changes? So far, it seems probably not. At least all of the tests with
  Dangerfiles original from the older Jest runner pass with the new version.

  This is an alpha release, because it's knowingly shipped with some breakages around babel support, specifically:

  - Babel parsing of relative imports in a Dangerfile aren't working
  - Some of the features which require the `regeneratorRuntime` to be set up aren't working yet

  Those are blockers on a 2.0.0 release.

### 1.2.0

- Exposes an internal API for reading a file from a GitHub repo as `danger.github.utils.fileContents` - [@orta]

  Ideally this is what you should be using in plugins to read files, it's what Danger uses throughout the codebase
  internally. This means that your plugin/dangerfile doesn't need to rely on running on the CI when instead it could run
  via the GitHub API.

- Update prettier - [@orta]
- Removes dtslint as a dependency - sapegin/orta

### 1.1.0

- Support retrieve paginated pull request commit list - [@kwonoj]
- Add support for VSTS CI - [@mlabrum]
- Remove the DSL duplication on the `danger` export, it wasn't needed or used. - [@orta]
- Update to TypeScript 2.4.x - [@orta]
- Rename github test static_file to remove `:` from the filename to fix a checkout issue on windows - [@mlabrum]

### 1.0.0

Hello readers! This represents a general stability for Danger. It is mainly a documentation release, as it corresponds
to <http://danger.systems/js/> being generally available. I made the initial commit back in 20 Aug 2016 and now it's
30th June 2017. It's awesome to look back through the CHANGELOG and see how things have changed.

You can find out a lot more about the 1.0, and Danger's history on my
[Artsy blog post on the Danger 1.0](https://artsy.github.io/blog/2017/06/30/danger-one-oh-again/).

- Adds inline docs for all CI providers - [@orta]

### 0.21.1

- Use HTTP for the GitHub status check target URL - macklinu
- Correct some examples in node-app - clintam
- Add support for buddybuild CI - benkraus/clintam
- Add support for GithHub Apps API (no GET /user) - clintam

### 0.21.0

- Posts status reports for passing/failing builds, if the account for danger has access - [@orta]
- Adds prettier to the codebase - [@orta]
- Converts a bunch of Danger's dangerfile into a plugin -
  [danger-plugin-yarn](https://github.com/orta/danger-plugin-yarn) - [@orta]

This is my first non-trivial plugin, based on infrastructure from @macklinu. Plugins are looking great, you can get some
info at <https://github.com/macklinu/generator-danger-plugin>.

- Docs updates for the website - [@orta]

### 0.20.0

- Fix `danger pr` commands are not running on windows - kwonoj
- Fix broken link in getting started docs - frozegnome
- Do not delete comment written from user have same userid for danger - kwonoj
- Fix link to `jest` in getting started docs - palleas
- Fix yarn install instruction in getting started docs - palleas

### 0.19.0

- Update to Jest 20 - macklinu
- Change the danger.d.ts to use module exports instead of globals - [@orta]
- Render markdown inside `message()`, `warn()`, and `fail()` messages. - macklinu

An example:

```js
fail(`Missing Test Files:

- \`src/lib/components/artist/artworks/__tests__/index-tests.tsx\`
- \`src/lib/components/artwork_grids/__tests__/infinite_scroll_grid-tests.tsx\`
- \`src/lib/containers/__tests__/works_for_you-tests.tsx\`

If these files are supposed to not exist, please update your PR body to include "Skip New Tests".`)
```

Will result in:

<table>
  <thead>
    <tr>
      <th width="50"></th>
      <th width="100%" data-danger-table="true">Fails</th>
    </tr>
  </thead>
  <tbody>
<tr>
      <td>:no_entry_sign:</td>
      <td>Missing Test Files:

- `src/lib/components/artist/artworks/__tests__/index-tests.tsx`
- `src/lib/components/artwork_grids/__tests__/infinite_scroll_grid-tests.tsx`
- `src/lib/containers/__tests__/works_for_you-tests.tsx`

If these files are supposed to not exist, please update your PR body to include "Skip New Tests".

</td>
    </tr>
  </tbody>
</table>

### 0.18.0

- Adds `github.api`. This is a fully authenticated client from the [github](https://www.npmjs.com/package/github) npm
  module. - @orta

  An easy example of it's usage would be using Danger to add a label to your PR. Note that Danger will have the
  permissions for your account, so for OSS repos - this won't work.

  ```js
  danger.github.api.issues.addLabels({
    owner: "danger",
    repo: "danger-js",
    number: danger.github.pr.number,
    labels: ["Danger Passed"],
  })
  ```

  Yeah, that's a bit verbose, I agree. So, there's also `github.thisPR` which should simplify that. It aims to provide a
  lot of the values for the current PR to use with the API.

  ```js
  const github = danger.github
  github.api.issues.addLabels({ ...github.thisPR, labels: ["Danger Passed"] })
  ```

  You could use this API for a bunch of things, here's some quick ideas:

  - Request specific reviewers when specific files change (`api.pullRequests.createReviewRequest`)
  - Add a label for when something passes or fails (`api.issues.addLabels`)
  - Verifying if someone is in your org? (`api.orgs.checkMembership`)
  - Updating Project tickets to show they have a PR (`api.projects.updateProject`)

### 0.17.0

- [Enhancements to `danger.git.diffForFile()`](https://github.com/danger/danger-js/pull/223) - @namuol

  - Removed `diffTypes` second argument in favor of `result.added` and `result.removed`
  - Added `result.before` and `result.after` for easy access to full contents of the original & updated file
  - `danger.git.diffForFile` is now an `async` function

  #### TL;DR:

  ```js
  // In danger 0.16.0:
  const fullDiff = danger.git.diffForFile("foo.js")
  const addedLines = danger.git.diffForFile("foo.js", ["add"])
  const removedLines = danger.git.diffForFile("foo.js", ["del"])

  // In the latest version:
  const diff = await danger.git.diffForFile("foo.js")
  const fullDiff = diff.diff
  const addedLines = diff.added
  const removedLines = diff.removed
  const beforeFileContents = diff.before
  const afterFileContents = diff.after
  ```

- Update internal test fixture generation docs - namuol

### 0.16.0

- Adds a `diffTypes` option to `diffForFile` - alex3165
- Add Buildkite CI source - jacobwgillespie

### 0.15.0

- When a Dangerfile fails to eval, send a message to the PR - [@orta]

### 0.14.2

- Updated jest-\* dependencies to 19.x - [@orta]

  Updating the jest-\* dependencies seems to be exhibiting strange behavior in tests for windows if you update, and use
  windows, can you please confirm that everything is 👍

- Added type shapings to `JSONPatchForFile` - [@orta]
- Replaced deprecated `lodash.isarray` package with `Array.isArray` - damassi

### 0.14.1

- Moved `@types/chalk` from dependencies to devDependencies - [@orta]
- Killed some stray console logs - [@orta]
- Updated the danger.d.ts - [@orta]

### 0.14.0

- TypeScript Dangerfiles are now support in Danger - [@orta]

  We use TypeScript in Danger, and a lot of my work in Artsy now uses TypeScript (see:
  [JS2017 at Artsy](http://artsy.github.io/blog/2017/02/05/Front-end-JavaScript-at-Artsy-2017/#TypeScrip1t)), so I
  wanted to explore using TypeScript in Dangerfiles.

  This is built on top of Jest's custom transformers, so if you are already using Jest with TypeScript, then you can
  change the `dangerfile.js` to `dangerfile.ts` and nothing should need changing ( except that you might have new
  warnings/errors ) (_note:_ in changing this for Danger, I had to also add the `dangerfile.ts` to the `"exclude"`
  section of the `tsconfig.json` so that it didn't change the project's root folder.)

  This repo is now using both a babel Dangerfile (running on Circle CI) and a TypeScript one (running on Travis) to
  ensure that we don't accidentally break either.

- Created a new `danger.d.ts` for VS Code users to get auto-completion etc - [@orta]
- Added a two new `git` DSL functions: `git.JSONDiffForFile(filename)` and `git.JSONPatchForFile(filename)`.

  - `git.JSONPatchForFile`

    This will generate a rfc6902 JSON patch between two files inside your repo. These patch files are useful as a
    standard, but are pretty tricky to work with in something like a Dangerfile, where rule terseness takes priority.

  - `git.JSONDiffForFile`

    This uses `JSONPatchForFile` to generate an object that represents all changes inside a Dangerfile as a single
    object, with keys for the changed paths. For example with a change like this:

    ```diff
    {
      "dependencies": {
        "babel-polyfill": "^6.20.0",
     +  "chalk": "^1.1.1",
        "commander": "^2.9.0",
        "debug": "^2.6.0"
      },
    }
    ```

    You could become aware of what has changed with a Dangerfile in a `schedule`'d function like:

    ```js
    const packageDiff = await git.JSONDiffForFile("package.json")
    if (packageDiff.dependencies) {
      const deps = packageDiff.dependencies

      deps.added // ["chalk"],
      deps.removed // []
      deps.after // { "babel-polyfill": "^6.20.0", "chalk": "^1.1.1", "commander": "^2.9.0", "debug": "^2.6.0" }
      deps.before // { "babel-polyfill": "^6.20.0", "commander": "^2.9.0", "debug": "^2.6.0" }
    }
    ```

    The keys: `added` and `removed` only exist on the object if:

    - `before` and `after` are both objects - in which case `added` and `removed` are the added or removed keys
    - `before` and `after` are both arrays - in which case `added` and `removed` are the added or removed values

- Exposed all global functions ( like `warn`, `fail`, `git`, `schedule`, ... ) on the `danger` object. - [@orta]

  This is specifically to simplify building library code. It should not affect end-users. If you want to look at making
  a Danger JS Plugin, I'd recommend exposing a function which takes the `danger` object and working from that. If you're
  interested, there is an active discussion on plugin support in the DangerJS issues.

- Improves messaging to the terminal - [@orta]
- Adds the ability to not have Danger post to GitHub via a flag: `danger run --text-only` - [@orta]
- Fix a crasher with `prs.find` #181 - [@orta]

### 0.13.0

- Add `danger.utils` DSL, which includes `danger.utils.href()` and `danger.utils.sentence()` - macklinu

  We were finding that a lot of Dangerfiles needed similar functions, so we've added a `utils` object to offer functions
  that are going to be used across the board. If you can think of more functions you use, we'd love to add them. Ideally
  you shouldn't need to use anything but Danger + utils to write your Dangerfiles.

  ```js
  danger.utils.href("http://danger.systems", "Danger") // <a href="http://danger.systems">Danger</a>
  danger.utils.sentence(["A", "B", "C"]) // "A, B and C"
  ```

- Adds `danger.github.utils` - which currently has only one function: `fileLinks` - [@orta]

  Most of the time people are working with a list of files (e.g. modified, or created) and then want to present
  clickable links to those. As the logic to figure the URLs is very GitHub specific, we've moved that into it's own
  object with space to grow.

  ```js
  const files = danger.git.modified_files // ["lib/component/a.ts", "lib/component/b.ts"]
  const links = danger.github.utils.fileLinks(files) // "<a href='...'>a</a> and <a href='...'>b</a>"
  warn(`These files have changes: ${links}`)
  ```

### 0.12.1

- Add support for [Drone](http://readme.drone.io) - gabro

### 0.12.0

- Added support for handling async code in a Dangerfile - deecewan

  This is still a bit of a work in progress, however, there is a new function added to the DSL: `schedule`.

  A Dangerfile is evaluated as a script, and so async code has not worked out of the box. With the `schedule` function
  you can now register a section of code to evaluate across multiple tick cycles.

  `schedule` currently handles two types of arguments, either a promise or a function with a resolve arg. Assuming you
  have a working Babel setup for this inside your project, you can run a Dangerfile like this:

  ```js
  schedule(async () => {
    const thing = await asyncAction()
    if (thing) {
      warn("After Async Function")
    }
  })
  ```

  Or if you wanted something simpler,

  ```js
  schedule(resolved => {
    if (failed) {
      fail("Failed to run")
    }
  })
  ```

- Adds new GitHub DSL elements - deecewan

* `danger.github.issue` - As a PR is an issue in GitHub terminology, the issue contains a bit more metadata. Mainly
  labels, so if you want to know what labels are applied to a PR, use `danger.github.issue.labels`
* `danger.github.reviews` - Find out about your reviews in the new GitHub Reviewer systems,
* `danger.github.requested_reviewers` - Find out who has been requested to review a PR.

- Updated TypeScript and Jest dependencies - [@orta]
- Add support for Github Enterprise via DANGER_GITHUB_API_BASE_URL env var - mashbourne

### 0.11.3 - 0.11.5

- Internal changes for usage with Peril - [@orta]

- Add `danger pr --repl`, which drops into a Node.js REPL after evaluating the dangerfile - macklinu
- Add support for Codeship - deecewan

### 0.11.0 - 0.11.2

- Add support for [Docker Cloud](https://cloud.docker.com) - camacho

### 0.10.1

- Builds which only use markdown now only show the markdown, and no violations table is shown - mxstbr

### 0.10.0

- Adds support for running Danger against a PR locally - [@orta]

The workflow is that you find a PR that exhibits the behavior you'd like Danger to run against, then edit the local
`Dangerfile.js` and run `yarn run danger pr https://github.com/facebook/jest/pull/2629`.

This will post the results to your console, instead of on the PR itself.

- Danger changes to your Dangerfile are not persisted after the run - [@orta]
- Add summary comment for danger message - kwonoj
- Add `jest-environment-node` to the Package.json - [@orta]

### 0.9.0

- Adds support for `git.commits` and `github.commits` - [@orta]

  Why two? Well github.commits contains a bunch of github specific metadata ( e.g. GitHub user creds, commit comment
  counts. ) Chances are, you're always going to use `git.commits` however if you want more rich data, the GitHub one is
  available too. Here's an example:

```js
const merges = git.commits.filter(commit => commit.message.include("Merge Master"))
if (merges.length) {
  fail("Please rebase your PR")
}
```

- Support custom dangerfile via `-d` commandline arg - kwonoj
- Allow debug dump output via `DEBUG=danger:*` environment variable - kwonoj
- Adds surf-build ci provider - kwonoj
- Forward environment variables to external module constructor - kwonoj

### 0.8.0

- Support `danger run -ci` to specify external CI provider - kwonoj
- Adds `--verbose` to `danger`, which for now will echo out all the URLs Danger has requested - [@orta]
- Migrate codebase into TypeScript from flow - kwonoj
- Handle removing all sorts of import types for Danger in the Dangerfile - [@orta]

### 0.7.3-4-5

- A failing network request will raise an error - [@orta]
- Fix Dangerfile parsing which broke due to Peril related changes - [@orta]
- Tweak the npmignore, ship less random stuff to others - [@orta]

### 0.7.2

- Fixes to the shipped Flow/TS definitions - [@orta]
- Adds more functions the the internal Danger GitHub client - [@orta]
- Infrastructure work to allow Peril to run a Dangerfile - [@orta]
- Upgrade outdated ESLint packages - macklinu
- Enhance Windows OS compatibility - kwonoj

### 0.7.1

- Set exit code to 1 when running `danger` throws an error - macklinu
- Add Jenkins CI source - macklinu
- Add .editorconfig - macklinu
- Adds jest-runtime to the dependencies - [@orta]

### 0.7.0

- You can build and run in vscode using your own custom `env/development.env` file. This is useful because you can use
  the debugger against a real PR. See `env/development.env.example` for syntax. - [@orta]

- Uses `jest-transform` and `jest-runtime` to eval and apply babel transforms.

  This does two things, makes it feasible to do [hosted-danger](https://github.com/danger/peril) and makes it possible
  to write your Dangerfile in a way that's consistent with the rest of your JavaScript. - [@orta]

- Add tests directory to .npmignore - macklinu
- Update to Jest 18 - macklinu

### 0.6.10

- Brings back the ability to emulate a fake CI run locally via `danger` - [@orta]

### 0.6.9

- Makes `babel-polyfill` a direct dependency, this is because it is actually an implicit dependency in the app. I'm not
  sure how I feel about this, I guess if we use a part of it in the babel translation of a user's Dangerfile them I'm OK
  with it. - [@orta]

### 0.6.6 - 0.6.7 - 0.6.8

- Ship flow annotations with the npm module - [@orta]

### 0.6.5

- Adds more node instances to travis - romanki + orta
- Adds support for Semaphore CI - [@orta]

### 0.6.4

- The env vars `DANGER_TEST_REPO` and `DANGER_TEST_PR` will allow you initialize the FakeCI with a repo of your choice.
  See README.md for more info
- Improved error messaging around not including a `DANGER_GITHUB_API_TOKEN` in the ENV - nsfmc / orta
- Adds support for getting the diff for a specific file from git: e.g.

```js
// Politely ask for their name on the entry too
const changelogDiff = danger.git.diffForFile("changelog.md")
const contributorName = danger.github.pr.user.login
if (changelogDiff && changelogDiff.indexOf(contributorName) === -1) {
  warn("Please add your GitHub name to the changelog entry, so we can attribute you.")
}
```

### 0.6.3

- Does not break commonmark on GitHub - [@orta]
- upgrades to flow 0.35.0 and fixes associated type errors in covariant/invariant interfaces - nsfmc
- omits flow requirement for new test files - nsfmc
- adds support for circleci - nsfmc
- defines CISource properties in flow as read-only - nsfmc

### 0.5.0

- `danger.pr` -> `danger.github.pr`, I've also created interfaces for them - [@orta]
- `warn`, `message`, `markdown` are all ported over to DangerJS - [@orta]
- Shows a HTML table for Danger message - [@orta]
- Now offers a Flow-typed definition file, it's not shipped to their repo yet, you can make it by
  `npm run export-flowtype` - [@orta]
- Started turning this into a real project by adding tests - [@orta]

### 0.0.5-0.0.10

- Changes some files cashing, added some logs, a bit of error reporting, and verifying everything works through npm -
  [@orta]

### 0.0.4

- Danger edit an existing post, and delete it when it's not relevant - [@orta]

### 0.0.3

- Danger will post a comment on a GitHub PR with any Fails - [@orta]

### 0.0.2

OK, first usable for others version. Only supports GitHub and Travis CI.

You can run by doing:

```sh
danger
```

Make sure you set a `DANGER_GITHUB_API_TOKEN` on your CI -
[see the Ruby guide](http://danger.systems/guides/getting_started.html#setting-up-danger-to-run-on-your-ci) for that.

Then you can make a `dangerfile.js` (has to be lowercase, deal with it.) It has access to a whopping 2 DSL attributes.

```sh
pr
git
fail(message: string)
```

`pr` _probably_ won't be sticking around for the long run, but if you're using a `0.0.2` release, you should be OK with
that. It's the full metadata of the PR, so
[this JSON file](https://raw.githubusercontent.com/danger/danger/master/spec/fixtures/github_api/pr_response.json).
`git` currently has:

```sh
git.modified_file
git.created_files
git.deleted_files
```

which are string arrays of files.

`fail(message: string)` will let you raise an error, and will make the process return 1 after the parsing has finished.

Overall: your Dangerfile should look something like:

```js
import { danger } from "danger"

const hasChangelog = danger.git.modified_files.includes("changelog.md")
if (!hasChangelog) {
  fail("No Changelog changes!")
}
```

That should do ya. I think. This doesn't support babel, and I haven't explored using other modules etc, so...

./[@orta]

### 0.0.1

Not usable for others, only stubs of classes etc. - [@orta]

[danger-swift]: https://github.com/danger/danger-swift#danger-swift
[danger-go]: https://github.com/bdotdub/danger-go
[@adam-moss]: https://github.com/adam-moss
[@adamnoakes]: https://github.com/adamnoakes
[@aghassi]: https://github.com/aghassi
[@ashfurrow]: https://github.com/ashfurrow
[@azz]: https://github.com/azz
[@caffodian]: https://github.com/caffodian
[@codestergit]: https://github.com/codestergit
[@cwright017]: https://github.com/Cwright017
[@cysp]: https://github.com/cysp
[@danielrosenwasser]: https://github.com/DanielRosenwasser
[@davidbrunow]: https://github.com/davidbrunow
[@dfalling]: https://github.com/dfalling
[@dkundel]: https://github.com/dkundel
[@f-meloni]: https://github.com/f-meloni
[@fbartho]: https://github.com/fbartho
[@fwal]: https://github.com/fwal
[@happylinks]: https://github.com/happylinks
[@hmcc]: https://github.com/hmcc
[@hongrich]: https://github.com/hongrich
[@hellocore]: https://github.com/HelloCore
[@imorente]: https://github.com/imorente
[@joarwilk]: https://github.com/joarwilk
[@johansteffner]: https://github.com/johansteffner
[@joshacheson]: https://github.com/joshacheson
[@keplersj]: https://github.com/keplersj
[@langovoi]: https://github.com/langovoi
[@mifi]: https://github.com/ionutmiftode
[@mxstbr]: https://github.com/mxstbr
[@ninjaprox]: https://github.com/ninjaprox
[@nminhnguyen]: https://github.com/NMinhNguyen
[@nornagon]: https://github.com/nornagon
[@notmoni]: https://github.com/NotMoni
[@orta]: https://github.com/orta
[@osmestad]: https://github.com/osmestad
[@patrickkempff]: https://github.com/patrickkempff
[@peterjgrainger]: https://github.com/peterjgrainger
[@randak]: https://github.com/randak
[@ravanscafi]: https://github.com/ravanscafi
[@rohit-gohri]: https://github.com/rohit-gohri
[@sajjadzamani]: https://github.com/sajjadzamani
[@sebinsua]: https://github.com/sebinsua
[@sgtcoolguy]: https://github.com/sgtcoolguy
[@sharkysharks]: https://github.com/sharkysharks
[@sogame]: https://github.com/sogame
[@stevemoser]: https://github.com/stevemoser
[@stevenp]: https://github.com/stevenp
[@sunshinejr]: https://github.com/sunshinejr
[@tychota]: https://github.com/tychota
[@urkle]: https://github.com/urkle
[@wizardishungry]: https://github.com/wizardishungry
[@dblandin]: https://github.com/dblandin
[@paulmelnikow]: https://github.com/paulmelnikow
[@ds300]: https://github.com/ds300
[@jamime]: https://github.com/jamime
[@mrndjo]: https://github.com/mrndjo
[@bigkraig]: https://github.com/bigkraig
[@notjosh]: https://github.com/notjosh
[@iljadaderko]: https://github.com/IljaDaderko
[@417-72ki]: https://github.com/417-72KI
[@soyn]: https://github.com/Soyn
[@tim3trick]: https://github.com/tim3trick
[@doniyor2109]: https://github.com/doniyor2109
[@alexandermendes]: https://github.com/alexandermendes
[@jamiebuilds]: https://github.com/jamiebuilds
[@hmschreiner]: https://github.com/hmschreiner
[@g3offrey]: https://github.com/g3offrey<|MERGE_RESOLUTION|>--- conflicted
+++ resolved
@@ -14,16 +14,13 @@
 ## Master
 
 <!-- Your comment below this -->
-<<<<<<< HEAD
+
 - Bitbucket Cloud: Add markdown emoji instead of unicode [@JanStevens]
-=======
-
 - Add `DANGER_DISABLE_TSC` environment variable to disable transpiling with tsc, providing a way to force transpiling
   with Babel - [@ozzieorca]
 - Adds options `--newComment` and `--removePreviousComments` - [@davidhouweling]
 - Add support for a file path filter when calculation lines of code - [@melvinvermeer]
 
->>>>>>> 3a90dece
 <!-- Your comment above this -->
 
 # 10.5.4
