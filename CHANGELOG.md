--- conflicted
+++ resolved
@@ -15,14 +15,12 @@
 
 <!-- Your comment below this -->
 
-<<<<<<< HEAD
-=======
+- Fix structuredDiffForFile for BitBucket Server - [@osmestad]
+
 # 8.0.0
 
 - Adds GitLab & GitLab CI support - [@notjosh], [@bigkraig], [@jamime]
->>>>>>> 71667ad9
 - Add support for AppCenter - [@mrndjo]
-- Fix structuredDiffForFile for BitBucket Server - [@osmestad]
 
 # 7.1.4
 
