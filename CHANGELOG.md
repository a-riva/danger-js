<!--

// Please add your own contribution below inside the Main section, no need to
// set a version number, that happens during a deploy. Thanks!
//
// These docs are aimed at users rather than danger developers, so please limit technical
// terminology in here.

// Note: if this is your first PR, you'll need to add your link to your
//       username handle to the footnotes. see the bottom of this file.
//       The list there is sorted, try to follow that.

-->

## Main

<!-- Your comment below this -->
- Append random string to danger-results.json and danger-dsl.json files to better support concurrent processes #1311
<<<<<<< HEAD
- Gitlab package moved to a new home "@gitbreaker/*" [#1301](https://github.com/danger/danger-js/issues/1301)  [@ivankatliarchuk]
=======
- GitLab: Improve support for MRs from forks [#1319](https://github.com/danger/danger-js/pull/1319) [@ivankatliarchuk]
- GitLab: Added provider tests [#1319](https://github.com/danger/danger-js/pull/1319) [@ivankatliarchuk]
>>>>>>> 6a216a18
<!-- Your comment above this -->

## 11.1.2

- Improvements to `--staging` in Danger local
- Protection against custom git prompts in Danger local

## 11.1.1

- Bug fix for over-deleting inline comments #1287

## 11.1.0

- Adds support for the new [GitHub Job summaries](https://github.blog/2022-05-09-supercharging-github-actions-with-job-summaries/) API via:
 - `danger.github.setSummaryMarkdown("[markdown]")` for the JavaScript DSL
 - The results DSL for sub-processes now accepts `{ github: { stepSummary: "[markdown]" } }` from projects the Swift and Kotlin implementations of Danger.

 This gives you the chance to leave feedback on the overview page for a PR, it won't ping people
 in the PR thread or trigger emails which is why it's a separate attribute in the DSL. Potentially open to having the main
 comment in the job summary if someone can make a good case for it in the Danger JS issues. [@orta]

# 11.0.5

- Set the timeout for getting results from the Danger runner to be 10 seconds

# 11.0.4

- Deploying from my Mac to see if that's what's causing the build issues for homebrew. [@orta]

# 11.0.3

- Bump up @babel/* plugins for Core-JS support. [@parvez]
- Replace deprecated @Babel/polyfill dependency with Core-JS + Regenerator-Runtime. [@gpetrioli]
- *Fix:* / *Improvement* Don't drop inline comments which fall outside of the diff in GitHub PRs - [#1272](https://github.com/danger/danger-js/pull/1272) [@rouby]

- *Chore:* Switch from tslint to eslint (tslint is end-of-life) - [#1205](https://github.com/danger/danger-js/pull/1205) [@fbartho]

# 11.0.0 -> 11.0.2

- *Breaking:* Upgrade @octokit/rest from ^16.43.1 to ^18.12.0 - [#1204](https://github.com/danger/danger-js/pull/1204) [@fbartho]

  This is only likely to hit you if you use `danger.github.api` pretty extensively in your Dangerfiles, but better to keep an eye out.

# 10.8.1


- Fix: [Github] Multiple Inline Comments on the same file/line should all be posted [#1176](https://github.com/danger/danger-js/pull/1176) [@Rouby]
- Fix: [git] JSONDiffForFile when passed the path of a JSON File that was moved, crashes [#1193](https://github.com/danger/danger-js/pull/1193) [@fbartho]
- Resolve node-fetch dependency to 2.6.7 to resolve [GHSA-r683-j2x4-v87g](https://github.com/advisories/GHSA-r683-j2x4-v87g) [@jonny133]

# 10.8.0

- Feature: `danger local --outputJSON` for [#1177](https://github.com/danger/danger-js/pull/1177) [@orta]
- Fix: Updates `jsonpointer` for [#1174](https://github.com/danger/danger-js/pull/1174) [@unfernandito]
- Fix: Updates `parse-link-header` for CVE-2021-23490 [#1190](https://github.com/danger/danger-js/pull/1190) [@fbartho]

# 10.7.1

- Updates micromatch dependencies for CVE-2021-23440

# 10.7.0

- Adds support for XcodeCloud

# 10.6.6

- Fix for supporting Bitbucket Server personal repositories
- GitLab: Added `GitLabApi` to `danger.gitlab.api`. - [@shyim]
- GitLab: Added label helper functions to `danger.gitlab.api.addLabels` and `danger.gitlab.api.removeLabels`. - [@shyim]

# 10.6.5

- Improvements to the git parsing for `danger local` - [@denieler]
- Bitbucket Cloud: Fix type of BitBucketCloudPRDSL.created_on and updated_on. - [@hellocore]

# 10.6.4

- DEBUG="\*" will now log out the response for any HTTP request which isn't classed as "OK" - [@orta]

# 10.6.3

- Fixed Bitrise's `ciRunURL` underlying env var - [@rogerluan]
- Simplified Bitrise repo slug lookup, fixing SSH URL parsing in BitBucketServer - [@rogerluan]
- Log failure to update status also when not in verbose mode - [@rogerluan]

# 10.6.2

- Added Codemagic.io as a supported CI - [@fbartho]
- Switched Danger's default branch to be 'main' from 'master' - [@orta]
- Added GitLab Approvals to the DSL: `gitlab.approvals` - kelvin-lemon

# 10.6.1

- Better detection of using the github actions bot for comment deletion - [@orta]

# 10.6.0

- Bitbucket Cloud: Add markdown emoji instead of unicode - [@JanStevens]
- Add `DANGER_DISABLE_TSC` environment variable to disable transpiling with tsc, providing a way to force transpiling
  with Babel - [@ozzieorca]
- Adds options `--newComment` and `--removePreviousComments` - [@davidhouweling]
- Add support for a file path filter when calculation lines of code - [@melvinvermeer]

# 10.5.4

- Fix for `danger local` not passing through `--staging` - [@g3offrey]

# 10.5.3

- Fix for `danger local` not showing commit messages - [@hmschreiner]

# 10.5.2

- Adds `danger.git.head` and `danger.git.base` - [@jamiebuilds]

# 10.5.1

- Bitbucket Cloud: Fix bug when Danger updating inline comment with summary comment. - [@hellocore]
- Fall back to alternative methods for establishing the PR number from CodeBuild - [@alexandermendes]

# 10.5.0

- Handle deprecations for the APIs used with `--use-github-checks` #1073 [@wardpeet]

# 10.4.1

- Improved `tsconfig.json` file lookup strategy: it now looks for it starting from the location of the danger file.
  #1068 [@igorbek]
- Upgrade node-fetch to 2.6.1 to fix GHSA-w7rc-rwvf-8q5r. #1071 [@hmcc]

# 10.4.0

- Adds aliases to the FakeCI env vars. You could now have something like:
  ```yml
  - run: "npx danger-ts ci"
    env:
      GITHUB_TOKEN: ${{ secrets.GITHUB_TOKEN }}
      DANGER_MANUAL_CI: true
      DANGER_MANUAL_GH_REPO: ${{ steps.pr_info.outputs.repo }}
      DANGER_MANUAL_PR: ${{ steps.pr_info.outputs.number }}
  ```
  Which looks more intentional instead of: `DANGER_FAKE_CI` etc. [@orta]

# 10.3.1

- Experimental support for internal routing when using `npx danger-ts` [@orta]

# 10.3.0

- Added a CLI option `--ignoreOutOfDiffComments` so that you can ignore inline-comments for lines that were not changed
  in the checked PR. The comments would be ignored completely - they won't even show in the results comment. [@pinkasey]

# 10.2.2

- Add support for `danger local` on repos without a master branch - [@ahobson]

# 10.2.1

- Wait for close event on spawned process in local git platform - [@gzaripov]
- Fix Typo in README.md [@NotMoni]
- Fix danger failure on getting diff for files with spaces in file path [@HonzaMac]
- Document how to disable transpilation [@rzgry]
- Fix get blob url for pr commit [@doniyor2109]

# 10.2.0

- Take commit hash from CircleCI environment variable [@valscion]
- Fix project path with /- in GitLab MR URL [@pgoudreau]
- When creating a new PR with `createOrUpdatePR`, add the description (as done when editing) - [@sogame]

# 10.1.0

- Adds support for Bamboo CI [@tim3trick]
- Replace regex to a long url repos approach on Bitrise [@lucasmpaim]
- Pass process arguments back to the original process [@f-meloni]
- When fetching existing labels in `createOrAddLabel` use pagination to fetch them all - [@sogame]

# 10.0.0

- Changed JSON patch implementation for better memory performance. [@dkundel]

  **Breaking:** `JSONPatchForFile` will return a different order of operations than previously. It will also return a
  `path` with the index of the element inserted into an array for `add` operations.

# 9.3.1

- Don't fail when using `createOrAddLabel` if label fails to be created or added - [@sogame]

# 9.3.0

- Add the staged flag to `danger local` command - [@soyn]
- Don't use hardcoded userId to update comments if using personal token in Github Actions - [@rohit-gohri]
- Disable warning in Github Action if using DANGER_GITHUB_API_TOKEN - [@rohit-gohri]
- Update `parse-diff` library - [@417-72KI]
- Fix repository slug in Jenkins provider - [@sandratatarevicova]
- Add Gitlab diff support - [@rohit-gohri]
- Fix Typos across danger-js Repo - [@yohix]
- Fix `@octokit/rest` deprecation warning when using `.issues.addLabels()` - [@sogame]

# 9.2.10

- Fixes for the homebrew generated binaries - [@hellocore]

# 9.2.9

- Bitbucket Cloud: Allow DangerCI to get UUID from Bitbucket - [@hellocore]
- Update docs for GitLab - [@orta]

# 9.2.7-8-9

- Maybe fix deploys to GPR for Docker - [@orta]

# 9.2.6

- Add support for Cirrus CI - [@RDIL]

# 9.2.5

- Remove additional danger from pr generated json - [@f-meloni]

# 9.2.4

- Fix github actions checks - [@f-meloni]

# 9.2.3

- Support more events on GitHub actions - [@f-meloni]

# 9.2.2

- Fix binary files for BitBucket Server - [@osmestad]
- Allow GHE to use checks - [@adam-bratin]

# 9.2.1

- Fix structuredDiffForFile for BitBucket Server - [@osmestad]
- Fix Buddy.works isPR and use PR number instead of PR ID - [@mmiszy]
- remove jsome package and replace with prettyjson - [@watchinharrison]
- Add GitLab support to Jenkins provider - [@sandratatarevicova]

# 9.2.0

- Add Buddy.works Pipelines support - [@kristof0425]
- Added flag to bypass Jira/Issues - [@orieken]
- Improve docs for GitHub Actions - [@nguyenhuy]

# 9.1.8

- Get GitHub Actions event file pathname from env variable - [@IljaDaderko]

# 9.1.7

- GitHub Actions docs update - [@orta]

# 9.1.6

- Release only made for GitHub Actions - [@orta]

# 9.1.5

- Take commit hash from bitrise env - [@f-meloni]

# 9.1.4

- Use new env `BITBUCKET_REPO_FULL_NAME` in bitbucket pipeline. - [@Soyn]
- Take commit hash from CI Source if available - [@f-meloni]

# 9.1.3

- Updates GitLab API to 10.x - [@awgeorge]

# 9.1.2

- Add retry handling for API requests - [@jtreanor]

# 9.1.1

- Fixes TS declarations - [@orta]
- Fix Github Actions documentation - [@ravanscafi]
- Improve Performance by Caching BitBucket Cloud Commits - [@hellocore]
- Add compliment message to comment template on Bitbucket Cloud - [@hellocore]
- Add option to set custom icon in messages - [@rohit-gohri]

# 9.1.0

- Expose BitBucketServerAPI - [@NMinhNguyen]

# 9.0.3

- Add support OAuth for BitBucket Cloud - [@hellocore]
- Allow `handleResults` to be called without a `git` object - [@jtreanor]

# 9.0.2

- Fix for the GitLab dependency making danger not load - [@f-meloni]

# 9.0.1

- Fixed incorrect main comment template on Bitbucket Cloud - [@hellocore]

# 9.0.0

- Add BitBucket Cloud & BitBucket Pipelines support - [@hellocore]
- Add GitLab missing states - [@f-meloni]
- Fixes incorrect slug for builds from forks on Codefresh - [@stevenp]

# 8.0.0

- Adds GitLab & GitLab CI support - [@notjosh], [@bigkraig], [@jamime]
- Add support for AppCenter - [@mrndjo]

# 7.1.4

- Un-hardcodes the repo in `danger.github.utils.createOrUpdatePR`- [@ds300]

# 7.1.3

- Cleans up the declarations a little bit - [@orta]
- Adds support for [Codefresh CI](https://codefresh.io) - [@stevenp]

# 7.1.2

- Update ts-jest to 24.0.2 - [@friederbluemle]
- Adds a fix for the default name of Danger in status - [@orta]
- Adds `danger.git.fileMatch.getKeyedPaths()`, providing more convenient access to paths. This replaces
  `fileMatch.tap()` and `fileMatch.debug()`.

  ```ts
  const components = fileMatch("components/**/*.js", "!**/*.test.js")
  const componentTests = fileMatch("!**/*.test.js")

  if (components.edited && !componentTests.edited) {
    warn(
      [
        "This PR modified some components but none of their tests. <br>",
        "That's okay so long as it's refactoring existing code. <br>",
        "Affected files: ",
        components.getKeyedPaths().edited.join(", "),
      ].join("")
    )
  }
  ```

  This makes it much simpler to compose a collection of file checks - [@paulmelnikow]

# 7.1.0

- Adds Chainsmoker, and expands the Danger DSL with the addition of `danger.git.fileMatch`.

  ```ts
  const documentation = danger.git.fileMatch("**/*.md")
  const packageJson = danger.git.fileMatch("package.json")
  const lockfile = danger.git.fileMatch("yarn.lock", "package-lock.json")

  if (documentation.edited) {
    message("Thanks - We :heart: our [documentarians](http://www.writethedocs.org/)!")
  }

  if (packageJson.modified && !lockfile.modified) {
    warn("This PR modified package.json, but not the lockfile")
  }
  ```

  This makes it much simpler to compose a collection of file checks - [@paulmelnikow]

# 7.0.19

- Taken a stab at trying to make the commit status summary to feel better in both Danger & Peril [@orta], [@dblandin]

# 7.0.18

- Adds a CLI option `--failOnErrors` so that you can force `danger ci` to return a failed exit code on any `fail`s in a
  Dangerfile [@f-meloni]

# 7.0.17

- Send different build update keys based on the id on Bitbucket [@f-meloni]

# 7.0.16

- Add support for CodeBuild CI source [@sharkysharks]

# 7.0.15

- Enable Danger runs with different DangerIDs to post separate statuses [@randak]
- Docs: fix typo - [@hiroppy]
- Fixed: isCI check for Codeship - [@msteward]

# 7.0.14

- Fixed: Crash on BitbucketServer when the change type is unknown - [@f-meloni]
- Add `linesOfCode` in `GitDSL` - [@ninjaprox]
- Docs: document GitHubMergeRef type - [@nornagon]

# 7.0.13

- Adds some Debug logs for babel transformation - [@orta]

# 7.0.12

- Support multi-line import/require statements in Dangerfiles & possibly fix source-mapping for errors - [@fbartho]

# 7.0.11

- Return the DangerResults meta after sorting and merging operations - [@f-meloni]
- Make bitbucket generated signature less aggressive - [@f-meloni]

# 7.0.9

- Updates the import for octokit at the top of the danger.d.ts - [@orta]

# 7.0.8

- Handles the previews API correctly - [@orta]

# 7.0.7

- Removed `vm2` from Danger, it's not being used in Peril now - [@orta]
- `danger pr` with `--json` or --js` now don't require a Dangerfile to be present - [@orta]

# 7.0.5

- Remove dead links to example danger files. - [@stevemoser]
- Allow danger-pr to work also on Bitbucket Server - [@f-meloni]
- Fix for nulls in modified_files - [@orta]
- Use new APIs in OctoKit - [@orta]

# 7.0.4

- More fixes for `GITHUB_URL` instead of just `DANGER_GITHUB_URL` for GitHub Enterprise. - [@Aghassi]

# 7.0.3

- Lets you use `GITHUB_URL` instead of just `DANGER_GITHUB_URL` for GitHub Enterprise. - [@Aghassi]

# 7.0.2

- Fix issue where the PR command could not be run with a GitHub Enterprise URL.
- Specify filename when loading Babel options. Fixes [#664](https://github.com/danger/danger-js/issues/664)
  ([#804](https://github.com/danger/danger-js/pull/804)) - [@NMinhNguyen]
- Running Danger on GitHub Actions now runs Danger from source code. Before that, Danger on GitHub Actions is stuck at
  v5.0.0-beta-24. [@dtinth](https://github.com/danger/danger-js/pull/810)

# 7.0.1

- Make use of GitHub Checks optional and disabled by default, pass `--use-github-checks` to enable.
  [@cysp](https://github.com/danger/danger-js/pull/798)

# 7.0.0

- Updates `@octokit/rest` to v16.x.x - this is a **major** semver change on their end, which I know it breaks some of
  Artsy/Danger's Peril Dangerfiles, so it's possible that it could break your Dangerfiles too. How do you know?

  Roughly, if you have any code that uses `danger.github.api` then it's very possible that you need to update your code.

  There are update notes [here](https://github.com/octokit/rest.js/releases/tag/v16.0.1), but if you're using TypeScript
  then it'll raise the issues at a type-check level. Note, that this version may cause issues if you are using GitHub
  Enterprise, you can get [updates here](https://github.com/danger/danger-js/issues/797).

# 6.1.13

- Allow sub-processes to pass their own name an href so that it doesn't say made by Danger JS [@orta]

  This is done by extending the `DangerResults` object passed back to Danger JS, by adding a meta section to the JSON:

  ```json
  {
    "markdowns": [],
    "fails": [],
    "warnings": [],
    "messages": [],
    "meta": {
      "runtimeHref": "https://mysite.com",
      "runtimeName": "My Danger Runner"
    }
  }
  ```

  `"meta"` is optional, and will fall back to the DangerJS one.

- Removed a dependency (voca) now that we're using TypeScript and have access to .includes [@orta]

# 6.1.12

- Fix issue with detecting Babel if `babel-core` is installed - [@sajjadzamani]

# 6.2.0

- Fix detection of GitHub Actions event types [@cysp]

# 6.1.9

- Add commit ID to the comment footer [danger/danger-js#168] - [@randak]
- Add support for `COPY` change type to fix a BitBucket Server regression in
  [danger/danger-js#764](https://github.com/danger/danger-js/pull/764) - [@sebinsua]
- Add support for older Babel versions (prior 7) [@sajjadzamani]

# 6.1.8

- Revert removal of implicit `<p>` tag from [danger/danger-js#754](https://github.com/danger/danger-js/pull/754) and add
  distinction depending on containing markdown or not - [@hanneskaeufler]

# 6.1.7

- Update comment instead deleting, if it has replies (BitBucket Server) [@langovoi]
- Fix BitBucket Server GitDSL [@langovoi]
- Add support of paged APIs of BitBucket Server [@langovoi]

# 6.1.6

- Adds a CLI flag for custom Danger Runners to be able to request a URL to a JSON file instead of receiving the entire
  DSL as a big JSON dump. We're exploring using this in Danger Swift with
  [danger/swift#108](https://github.com/danger/swift/issues/108) - [@orta]

# 6.1.5

- Adds `html_url` to the PR JSON declaration - [@orta]
- Adds a way for a sub-process to tell danger-js that it wants a copy of the DSL. This is a potential fix for when you
  have a process that might not be ready to grab the DSL instantly from danger-js. The subprocess can print the message
  `danger://send-dsl` to stdout and danger-js will re-send the DSL via STDIN.
  [danger/swift#108](https://github.com/danger/swift/issues/108). - [@orta]
- Allows a FakeCI to get a FakePlatform, should fix [#767](https://github.com/danger/danger-js/issues/767) - [@orta]

# 6.1.4

- Fix `GitJSONDSL` and `diffForFile` for BitBucket Server - [@langovoi]

# 6.1.3

- Add support for personal tokens of BitBucket Server - [@langovoi]
- Ships a command `danger-js` which means other languages could also use the command danger and they won't conflict with
  the JS version - [@orta]

# 6.1.2

- Checks for the JSON results file reported by a subprocess before accessing it - [@orta]

# 6.1.1

- Improves debug logging, messaging on CI about status updates - [@orta]
- Better detection of json results: {} from a sub-process - [@orta]
- CLI Args are actually passed to subprocess instead of an empty object - [@orta]
- Fix Netlify integration when repo url includes an access token - [@imorente]

# 6.1.0

- Add CI integration for Netlify - [@imorente]

# 6.0.7

- Removes an accidental import - [@orta]

# 6.0.6

- Adds an internal flag for disabling checks support when being controller by Peril - [@orta]

# 6.0.5

- Fix `danger pr` - [@orta]

# 6.0.4

- Fix GitHub checks API payload - [@pveyes]

# 6.0.3

- Fix passing stdout from the sub-process back to the user - [@orta]
- Fix handling a `"pending"` status update properly using Bitbucket API - [@sgtcoolguy]
- Fix #614 - Posting status updates to Github using issue workflow broken - [@sgtcoolguy]
- Fix vertical alignment in GitHub issue template - [@patrickkempff]

# 5.0.1, err. 6.0.0

- Hah, my computer ran out opf power mid-deploy, and now I have to ship another build to make sure the brew versions of
  Danger JS are set up correctly. - orta

- Hah, I managed to run the same 'deploy major' command instead. So... Happy v6! - orta

# 5.0.0

_No breaking changes_ - I'm just bumping it because it's a lot of under-the-hood work, and I've not been able to test it
thoroughly in production.

This release bring support for GitHub actions. It does this merging in some of the responsibilities that used to live
inside Peril into Danger.

Notes about Danger JS:

- Adds support for running remote GitHub files via the `--dangerfile` argument. It supports urls like:
  `orta/peril-settings/file.ts` which grabs `file.ts` from `orta/peril-settings`.
- Adds support for taking a GitHub Actions event JSON and exposing it in the `default export` function in the same way
  that Peril does it.
- Adds a GitHubActions CI provider - it declares that it can skip the PR DSL so that Danger can also run against
  issues/other events
- Handle remote transpilation of the initial Dangerfile correctly
- Adds support for not include a tsconfig for typescript projects, danger will use the default config if it can't find
  one in your project
- Hardcodes the GitHub Actions userID into danger ( blocked by
  https://platform.github.community/t/obtaining-the-id-of-the-bot-user/2076 )
- Allows running with a simplified DSL when running on a GitHub action that isn't a PR
- Use new env vars for GitHub Actions

There is now 2 ways for a subprocess to communicate to Danger JS - prior to 5.x it was expected that a subprocess would
pass the entire JSON results back via STDOUT to the host Danger JS process, but sometimes this was unreliable. Now a
subprocess can pass a JSON URL for Danger JS by looking in STDOUT for the regex `/danger-results:\/\/*.+json/`.

There is now a JSON schema for both directions of the communication for sub-processes:

- The data Danger sends to the subprocess:
  [`source/danger-incoming-process-schema.json`](source/danger-incoming-process-schema.json)
- The data Danger expects from the subprocess:
  [`source/danger-outgoing-process-schema.json`](source/danger-outgoing-process-schema.json)

This can be used for language DSL generation and/or formal verification if you're interested. Or, for just feeling
completely sure about what is being sent to your process without diving into the Danger JS codebase.

Also, `danger pr` now accepts a `--process` arg.

# 4.4.9

- Add logic for "DANGER_DISABLE_TRANSPILATION" env [@markelog]
- Jenkins: Respect `CHANGE_URL`/`CHANGE_ID` for GitHub and BitBucket Server [@azz]
- Docs: Guides - Update link to apollo-client dangerfile.ts example [@andykenward]
- Fix crash that may occur when no message is set on generic event [@flovilmart]
- Add support to proxy requests using `HTTP_PROXY` or `HTTPS_PROXY` environment variables [@steprescott]

# 4.4.0-7

- Supports installation using Homebrew [@thii]

# 4.3.x

- Some experimental beta builds which didn't turn out very useful

# 4.2.1

- Adds a fallback to `GITHUB_TOKEN` if it's in the ENV - orta
- There was some versioning faffing going on

# 4.1.0

- Adds the ability to send a PR from a Dangerfile easily.

  ```ts
  import { danger } from "danger"

  export default async () => {
    // This is a map of file to contents for things to change in the PR
    const welcomePR = {
      LICENSE: "[the MIT license]",
      "README.md": "[The README content]",
    }

    // Creates a new branch called `welcome`, from `master`. Creates a commit with
    // the changes above and the message "Sets up ...". Then sends a PR to `orta/new-repo`
    // with the title "Welcome to ..." and the body "Here is ...".
    await danger.github.utils.createOrUpdatePR(
      {
        title: "Welcome to [org]",
        body: "Here is your new repo template files",
        owner: "orta",
        repo: "new-repo",
        baseBranch: "main",
        newBranchName: "welcome",
        commitMessage: "Sets up the welcome package",
      },
      welcomePR
    )
  }
  ```

  OK, so this one is cool. This function will create/update an existing PR. You pass in a config object that defines;
  the commit, the branch and the PR metadata and then this function will go and set all that up for you.

  The second argument is a fileMap, this is an object like `{ "README.md": "[the content]" }` and it defines what files
  should change in the commit. The files are completely changed to the content in the fileMap, so if you're making a
  single line change - you need to submit the enfile file.

  This is all based on my module
  [memfs-or-file-map-to-github-branch](https://www.npmjs.com/package/memfs-or-file-map-to-github-branch) so if you need
  a set of lower level APIs for PR/branch needs, `import` that and use it. - [@orta]

# 4.0.1

- Fixed a bug where Danger would fail to update status when there are no failures or messages [@johansteffner]
- Fixed a bug where Danger was throwing an error when removing any existing messages [@stefanbuck]

# 4.0.0

- Updates Danger's runtime to work with Babel 7 - [@adamnoakes]

  **Breaking:** 3.9.0 was the last version to support inline transpilation via Babel 6. Danger doesn't specify babel in
  its dependencies, so this warning won't show anywhere else.

# 3.9.0

- Adds CI integration for Concourse - [@cwright017]

# 3.8.9

- Adds debug logs to the vm2 runner used in Peril - [@orta]

# 3.8.5 - 3.8.8

- Adds a function to handle creating or adding a label on a PR/Issue. Works with both Danger and Peril:
  `danger.github.createOrAddLabel` - [@orta]

# 3.8.4

- Exposes some internals on module resolution to Peril - [@orta]

# 3.8.3

- Fix bitbucket error when trying to obtain a response json when the response code is 204 (which means that there is no
  response).
- Fix bitbucket link of the PR status, so it opens the web version of the PR, pointing to the Danger comment
  [646](https://github.com/danger/danger-js/pull/646) - [@acecilia](https://github.com/acecilia)
- Adapt emoji for Bitbucket server to fix "Database error has occurred"
  [645](https://github.com/danger/danger-js/pull/645) - [@acecilia](https://github.com/acecilia)

# 3.8.2

- Use the Peril Bot ID for the comment lookup checks - [@orta]

# 3.8.1

- Adds additional logging to handleResultsPostingToPlatform - [@ashfurrow]

# 3.8.0

- Fixes a crash if lodash isn't a transitive dependency in your node_modules - [@orta]
- Using the Checks API will now post a summary comment on a PR - [@orta]

# 3.7.20

- Logging / verification improvements for the subprocess - [@orta]

# 3.7.19

- Convert the `exec` in `danger local` to a `spawn` hopefully unblocking large diffs from going through it -
  [@joshacheson][@orta]

# 3.7.18

- Report the error in a commit status update when in verbose - [@orta]

# 3.7.17

- Improvements to PR detection on Team City - [@markelog]

# 3.7.16

- More work on `danger.github.utils.createUpdatedIssueWithID`. - [@orta]

# 3.7.15

- Turns on the strict mode in the typescript compiler, this only gave build errors, so I was basically there anyway.
  This is so that the type defs will always pass inside environments where strict is already enabled. - [@orta]

- Updates to TypeScript 2.9. - [@orta]

# 3.7.14

- Minor refactoring in GitHubUtils to allow Peril to re-create some of the util functions - [@orta]

# 3.7.13

- Updates type declarations to use top-level exports instead of a module augmentation - [@DanielRosenwasser]
- Bug fixes for `danger.github.utils.createUpdatedIssueWithID` - [@orta]

# 3.7.2-12

- Improved debugging when using the GitHub OctoKit - [@orta]
- Added `danger.github.utils.createUpdatedIssueWithID` which can be used to have danger continually update a single
  issue in a repo, for example:

  ```ts
  await danger.github.utils.createUpdatedIssueWithID("TestID", "Hello World", {
    title: "My First Issue",
    open: true,
    repo: "sandbox",
    owner: "PerilTest",
  })
  ```

  Will first create, then update that issue with a new body. - [@orta]

# 3.7.1

- Improve checks support for Danger - orta

# 3.7.0

- Adds support for the GH Checks API.

  This brings some interesting architectural changes inside Danger, but more important to you dear reader, is that using
  the Checks API has some API restrictions. This makes in infeasible to re-use the user access token which we've
  previously been recommending for setup.

  Instead there are two options:

  - Use a GitHub app owned by Danger: https://github.com/apps/danger-js
  - Use your own GitHub app.

  The security model of the GitHub app means it's totally safe to use our GitHub app, it can only read/write to checks
  and has no access to code or organizational data. It's arguably safer than the previous issue-based comment.

  To use it, you need to hit the above link, install the app on the org of your choice and then get the install ID from
  the URL you're redirected to. Set that in your CI's ENV to be `DANGER_JS_APP_INSTALL_ID` and you're good to go.

  If you want to run your own GitHub App, you'll need to set up a few ENV vars instead:

  - `DANGER_GITHUB_APP_ID` - The app id, you can get this from your app's overview page at the bottom
  - `DANGER_GITHUB_APP_PRIVATE_SIGNING_KEY` - The whole of the private key as a string with `\n` instead of newlines
  - `DANGER_GITHUB_APP_INSTALL_ID` - The installation id after you've installed your app on an org

  Checks support is still a bit of a WIP, because it's a whole new type of thing. I don't forsee a need for Danger to be
  deprecating the issue based commenting (we use that same infra with bitbucket).

  So now there are three ways to set up communications with GitHub, I'm not looking forwards to documenting that.

  [@orta]

- JSON diffs use the JSON5 parser, so can now ignore comments in JSON etc [@orta]
- Allows the synchronous execution of multiple dangerfiles in one single "danger run".

  Not a particularly useful feature for Danger-JS, but it means Peril can combine many runs into a single execution
  unit. This means people only get 1 message. [@orta]

# 3.6.6

- Updates vm2 to be an npm published version [@orta]

# 3.6.5

- Fix setting the status url on bitbucket [@orta]
- Adds more logs to `danger process` [@orta]

# 3.6.4

- Fix running Danger on issues with no comments for real [@mxstbr]

# 3.6.3

- Fix running Danger on issues with no comments [@mxstbr]

# 3.6.2

- Automatically rate limit concurrent GitHub API calls to avoid hitting GitHub rate limits [@mxstbr]

# 3.6.1

- Catch the github api error thrown from @octokit/rest [@Teamop]
- Replace preview media type of github pull request reviews api [@Teamop]
- Add support for [Screwdriver CI](http://screwdriver.cd) [@dbgrandi]

# 3.6.0

- A Dangerfile can return a default export, and then Danger will handle the execution of that code [@orta]
- Changes the order of the text output in verbose, or when STDOUT is the only option [@orta]
- Prints a link to the comment in the build log [@orta]

## 3.5.0 - 3.5.1

- Fixed a bug where Danger posts empty main comment when it have one or more inline comments to post [@codestergit]
- fix bug when commiting .png files on BitBucket [@Mifi]
- Adds support for inline comments for bitbucket server. [@codestergit]

## 3.4.7

- Update dependencies [@orta]

## 3.4.6

- Fixed Babel 7 breaking due to invalid sourceFileName configuration [@kesne]

## 3.4.5

- Don't print error for commit status when there was no error [@sunshinejr]

## 3.4.4

- Fixed a bug where Danger would get access to _all_ inline comments, thus deleting comments posted by other people
  [@sunshinejr]

## 3.4.3

- Fixed a bug where updating multiple inline comments caused a Javascript error [@sunshinejr]

## 3.4.2

- Improving reporting when multiple violations are o nthe same line of a file [@sunshinejr]

## 3.4.1

- Protection against nulls in the inline comment data [@orta]

## 3.4.0

- Adds support for inline comments when using GitHub.

  This is one of those "massive under the hood" changes, that has a tiny user DSL surface. From this point onwards
  `fail`, `warn`, `message` and `markdown` all take an extra two optional params: `file?: string` and `line?: number`.

  Adding `file` and `line` to the call of any exported communication function will trigger one of two things:

  - Danger will create a new comment inline inside your PR with your warning/message/fail/markdown
  - Danger will append a in the main Danger comment with your warning/message/fail/markdown

  Inline messages are edited/created/deleted with each subsequent run of `danger ci` in the same way the main comment
  does. This is really useful for: linters, test runners and basically anything that relies on the contents of a file
  itself.

  If you're using `danger process` to communicate with an external process, you can return JSON like:

  ```json
  {
    "markdowns": [
      {
        "file": "package.swift",
        "line": 3,
        "message": "Needs more base"
      }
    ]
    // [...]
  }
  ```

  -- [@sunshinejr]

- Adds a data validation step when Danger gets results back from a process . [@orta]

## 3.3.2

- Adds support for TeamCity as a CI provider. [@fwal]

## 3.3.1

- Fixed Babel 7 breaking because of sourceFileName being defined wrong. [@happylinks]

## 3.3.0

- Fix `committer` field issue - missing in Stash API by using commit author instead. [@zdenektopic]
- Adds a new command: `reset-status`

  This command is for setting the CI build status in advance of running Danger. If your Danger build relies on running
  tests/linters, then you might want to set the PR status (the red/green/yellow dots) to pending at the start of your
  build. You can do this by running `yarn danger reset-status`.

  [@mxstbr]

## 3.2.0

- Add BitBucket Server support.

  To use Danger JS with BitBucket Server: you'll need to create a new account for Danger to use, then set the following
  environment variables on your CI:

  - `DANGER_BITBUCKETSERVER_HOST` = The root URL for your server, e.g. `https://bitbucket.mycompany.com`.
  - `DANGER_BITBUCKETSERVER_USERNAME` = The username for the account used to comment.
  - `DANGER_BITBUCKETSERVER_PASSWORD` = The password for the account used to comment.

  Then you will have a fully fleshed out `danger.bitbucket_server` object in your Dangerfile to work with, for example:

  ```ts
  import { danger, warn } from "danger"

  if (danger.bitbucket_server.pr.title.includes("WIP")) {
    warn("PR is considered WIP")
  }
  ```

  The DSL is fully fleshed out, you can see all the details inside the [Danger JS Reference][ref], but the summary is:

  ```ts
  danger.bitbucket_server.
    /** The pull request and repository metadata */
    metadata: RepoMetaData
    /** The related JIRA issues */
    issues: JIRAIssue[]
    /** The PR metadata */
    pr: BitBucketServerPRDSL
    /** The commits associated with the pull request */
    commits: BitBucketServerCommit[]
    /** The comments on the pull request */
    comments: BitBucketServerPRActivity[]
    /** The activities such as OPENING, CLOSING, MERGING or UPDATING a pull request */
    activities: BitBucketServerPRActivity[]
  ```

  You can see more in the docs for [Danger + BitBucket Server](http://danger.systems/js/usage/bitbucket_server.html).

  -- [@azz]

- Don't check for same user ID on comment when running as a GitHub App. [@tibdex]

## 3.1.8

- Improvements to the Flow definition file. [@orta]
- Improve path generator for danger-runner. [@Mifi]
- Update the PR DSL to include bots. [@orta]
- Add utility function to build tables in Markdown [@keplersj]

## 3.1.7

- Minor error reporting improvements. [@orta]

## 3.1.6

- Move more code to only live inside functions. [@orta]

## 3.1.5

- Fix --base options for danger local. [@peterjgrainger]
- Fix a minor typo in Semaphore CI setup. [@hongrich]
- Fix for capitalized Dangerfiles in CI environment. [@wizardishungry]
- Fix `danger local` crashing when comparing master to HEAD with no changes. [@orta]

## 3.1.4

- Register danger-runner as a package binary. [@urkle]

## 3.1.2-3.1.3

- Peril typings to the Danger DSL. [@orta]
- Reference docs updates for the website. [@orta]

## 3.1.1

- Allows `danger runner` (the hidden command which runs the process) to accept unknown command flags (such as ones
  passed to it via `danger local`.) - [@adam-moss]/[@orta]

## 3.1.0

- Adds a new command `danger local`.

  This command will look between the current branch and master and use that to evaluate a dangerfile. This is aimed
  specifically at tools like git commit hooks, and for people who don't do code review.

  `danger.github` will be falsy in this context, so you could share a dangerfile between `danger local` and `danger ci`.

  When I thought about how to use it on Danger JS, I opted to make another Dangerfile and import it at the end of the
  main Dangerfile. This new Dangerfile only contains rules which can run with just `danger.git`, e.g. CHANGELOG/README
  checks. I called it `dangerfile.lite.ts`.

  Our setup looks like:

  ```json
  "scripts": {
    "prepush": "yarn build; yarn danger:prepush",
    "danger:prepush": "yarn danger local --dangerfile dangerfile.lite.ts"
    // [...]
  ```

You'll need to have [husky](https://www.npmjs.com/package/husky) installed for this to work. - [@orta]

- STDOUT formatting has been improved, which is the terminal only version of Danger's typical GitHub comment style
  system. It's used in `danger pr`, `danger ci --stdout` and `danger local`. - [@orta]
- Exposed a get file contents for the platform abstraction so that Peril can work on many platforms in the future -
  [@orta]

### 3.0.5

- Added support for Bitrise as a CI Provider - [@tychota]
- Nevercode ENV var fixes - [@fbartho]

### 3.0.4

- Paginate for issues - [@orta]

### 3.0.3

- Added support for Nevercode.io as a CI Provider - [@fbartho]

### 3.0.2

- Don't log ENV vars during a run - thanks @samdmarshall. - [@orta]

### 3.0.1

- Bug fixes and debug improvements. If you're interested run danger with `DEBUG="*" yarn danger [etc]` and you'll get a
  _lot_ of output. This should make it much easier to understand what's going on. - [@orta]

### 3.0.0

- Updates to the CLI user interface. Breaking changes for everyone.

  **TLDR** - change `yarn danger` to `yarn danger ci`.

  Danger JS has been fighting an uphill battle for a while with respects to CLI naming, and duplication of work. So, now
  it's been simplified. There are four user facing commands:

  - `danger init` - Helps you get started with Danger
  - `danger ci` - Runs Danger on CI
  - `danger process` - Like `ci` but lets another process handle evaluating a Dangerfile
  - `danger pr` - Runs your local Dangerfile against an existing GitHub PR. Will not post on the PR

  This release deprecates running `danger` on it's own, so if you have `yarn danger` then move that be `yarn danger ci`.

  Each command name is now much more obvious in it intentions, I've heard many times that people aren't sure what
  commands do and it's _is_ still even worse in Danger ruby. I figure now is as good a time as any a good time to call
  it a clean slate.

  On a positive note, I gave all of the help screens an update and tried to improve language where I could.

* [@orta]

### 2.1.9-10

- Fix to `danger pr` and `danger` infinite looping - [@orta]

### 2.1.8

- Add a note in `danger pr` if you don't have a token set up - [@orta]
- Bunch of docs updates - [@orta]

### 2.1.7

- Fix Codeship integration - [@caffodian]
- Updates documentation dependencies - [@orta]
- Fixes to running `danger` with params - [@orta]
- Fixes for `danger pr` not acting like `danger` WRT async code - [@orta]
- Fixes `tsconfig.json` parse to be JSON5 friendly - [@gantman]
- Fixes for `danger.github.thisPR` to use the base metadata for a PR, I'm too used to branch workflows - [@orta]

### 2.1.6

- Updates dependencies - [@orta]
- Link to the build URL if Danger can find it in the CI env - [@orta]
- Removes the "couldn't post a status" message - [@orta]

### 2.1.5

- The TS compiler will force a module type of commonjs when transpiling the Dangerfile - [@orta]

### 2.1.4

- Adds a CLI option for a unique Danger ID per run to `danger` and `danger process`, so you can have multiple Danger
  comments on the same PR. - [@orta]

### 2.1.1 - 2.1.2 - 2.1.3

- Fixes/Improvements for `danger init` - [@orta]

### 2.1.0

- Adds a new command for getting set up: `danger init` - [@orta]
- Fix double negative in documentation. [@dfalling]
- Fix `gloabally` typo in documentation. [@dfalling]

### 2.0.2 - 2.0.3

- Adds a warning when you try to import Danger when you're not in a Dangerfile - [@orta]
- Exports the current process env to the `danger run` subprocess - [@orta]

### 2.0.1

- Potential fixes for CLI sub-commands not running when packaging danger - [@orta]

### 2.0.0

- Fixes the `danger.js.flow` fix to handle exports correctly, you _probably_ need to add
  `.*/node_modules/danger/distribution/danger.js.flow` to the `[libs]` section of your settings for it to work though -
  [@orta]

### 2.0.0-beta.2

- Fixes a bug with `danger.github.utils` in that it didn't work as of b1, and now it does :+1: - [@orta]
- Ships a `danger.js.flow` in the root of the project, this may be enough to support flow typing, thanks to [@joarwilk]
  and [flowgen](https://github.com/joarwilk/flowgen) - [@orta]

### 2.0.0-beta.1

- Converts the command `danger` (and `danger run`) to use `danger process` under the hood. What does this do?

  - Dangerfile evaluation is in a separate process, run without a vm sandbox. This fixes the async problem which we
    created `schedule` for. Previously, any async work in your Dangerfile needed to be declared to Danger so that it
    knew when all of the work had finished. Now that the running happens inside another process, we can use the
    `on_exit` calls of the process to know that all work is done. So, _in Danger_ (not in Peril) async code will work
    just like inside a traditional node app.

  - Makes `danger process` a first class citizen. This is awesome because there will be reliable support for other
    languages like [danger-swift], [danger-go] and more to come.

  - The `danger process` system is now codified in types, so it's really easy to document on the website.

- Adds a `--js` and `--json` option to `danger pr` which shows the output in a way that works with `danger process`.
  This means you can preview the data for any pull request.

./[@orta]

### 2.0.0-alpha.20

Moves away from vm2 to a require-based Dangerfile runner. This removes the sandboxing aspect of the Dangerfile
completely, but the sandboxing was mainly for Peril and I have a plan for that.

https://github.com/danger/peril/issues/159

I would like to move the main parts of Danger JS to also work like `danger process`, so I'll be continuing to work as a
alpha for a bit more. One interesting side-effect of this could be that I can remove `schedule` from the DSL. I've not
tested it yet though. Turns out this change is _real_ hard to write tests for. I've made #394 for that.

./[@orta]

### 2.0.0-alpha.18 - 19

- Moves internal methods away from Sync to avoid problems when running in Peril - [@ashfurrow]
- Passes through non-zero exit codes from `danger process` runs - [@ashfurrow]

### 2.0.0-alpha.17

- Improve CircleCI PR detection

### 2.0.0-alpha.16

Some UX fixes:

- Don't show warnings about not setting a commit status (unless in verbose) - [@orta]
- Delete duplicate Danger message, due to fast Peril edits - [@orta]
- Show Peril in the commit status if inside Peril, not just Danger - [@orta]
- [internal] Tightened the typings on the commands, and abstracted them to share some code - [@orta]

### 2.0.0-alpha.15

- Updates `diffForFile`, `JSONPatchForFile`, and `JSONDiffForFile` to include created and removed files - #368 -
  [@bdotdub]

### 2.0.0-alpha.14

- Adds a blank project generated in travis 8 to test no-babel or TS integration - [@orta]
- Improvements to `danger process` logging, and build fails correctly #363 - [@orta]

### 2.0.0-alpha.13

- Improve the error handling around the babel API - #357 - [@orta]
- Move back to the original URLs for diffs, instead of relying on PR metadata - [@orta]
- Updates the types for `schedule` to be more accepting of what it actually takes - [@orta]

### 2.0.0-alpha.12

- Fixed #348 invalid json response body error on generating a diff - felipesabino
- Potential fix for ^ that works with Peril also - [@orta]

### 2.0.0-alpha.11

- Doh, makes the `danger process` command actually available via the CLI - [@orta]

### 2.0.0-alpha.10

- Adds a `danger process` command, this command takes amn argument of a process to run which expects the Danger DSL as
  JSON in STDIN, and will post a DangerResults object to it's STDOUT. This frees up another process to do whatever they
  want. So, others can make their own Danger runner.

  An example of this is [Danger Swift][danger-swift]. It takes a [JSON][swift-json] document via [STDIN][swift-stdin],
  [compiles and evaluates][swift-eval] a [Swift file][swift-dangerfile] then passes the results back to `danger process`
  via [STDOUT][swift-stdout].

  Another example is this simple Ruby script:

  ```ruby
    #!/usr/bin/env ruby

  require 'json'
  dsl_json = STDIN.tty? ? 'Cannot read from STDIN' : $stdin.read
  danger = JSON.parse(dsl_json)
  results = { warnings: [], messages:[], fails: [], markdowns: [] }

  if danger.github.pr.body.include? "Hello world"
    results.messages << { message: "Hey there" }
  end

  require 'json'
  STDOUT.write(results.to_json)
  ```

  Which is basically Ruby Danger in ~10LOC. Lols.

  This is the first release of the command, it's pretty untested, but [it does work][swift-first-pr]. - [@orta]

[danger-swift]: https://github.com/danger/danger-swift
[swift-json]: https://github.com/danger/danger-swift/blob/master/fixtures/eidolon_609.json
[swift-stdin]:
  https://github.com/danger/danger-swift/blob/1576e336e41698861456533463c8821675427258/Sources/Runner/main.swift#L9-L11
[swift-eval]:
  https://github.com/danger/danger-swift/blob/1576e336e41698861456533463c8821675427258/Sources/Runner/main.swift#L23-L40
[swift-dangerfile]:
  https://github.com/danger/danger-swift/blob/1576e336e41698861456533463c8821675427258/Dangerfile.swift
[swift-stdout]:
  https://github.com/danger/danger-swift/blob/1576e336e41698861456533463c8821675427258/Sources/Runner/main.swift#L48-L50
[swift-first-pr]: https://github.com/danger/danger-swift/pull/12

### 2.0.0-alpha.9

- Uses the Babel 7 alpha for all source compilation with JS, Flow+JS and TS. This worked without any changes to our
  internal infra which is pretty awesome. All TS tests passed. Babel 7 is still in alpha, but so is Danger 2.0 - so I'm
  happy to keep Danger in a pretty long alpha, till at least Babel 7 is in beta.

  It also still supports using TypeScript via the "`typescript"` module, if you have that installed. - [@orta]

- `danger.github.thisPR` now uses the PR's head, not base - [@orta]

### 2.0.0-alpha.8

- Uses the GitHub `diff_url` instead of the `diff` version header, as it conflicted with Peril - [@orta]
- Handle exceptions in Dangerfile and report them as failures in Danger results - [@macklinu]

### 2.0.0-alpha.6-7

- Expose a Promise object to the external GitHub API - [@orta]

### 2.0.0-alpha.4-5

- Allow running a dangerfile entirely from memory using the `Executor` API - [@orta]

### 2.0.0-alpha.2-3

- Removes the `jest-*` dependencies - [@orta]

### 2.0.0-alpha.1

- Support [a vm2](https://github.com/patriksimek/vm2) based Dangerfile runner as an alternative to the jest
  infrastructure. There are a few main reasons for this:

  - I haven't been able to completely understand how Jest's internals work around all of the code-eval and pre-requisite
    setup, which has made it hard to work on some more complex Peril features.

  - Jest releases are every few months, personally I love this as a user of Jest, as an API consumer it can be difficult
    to get changes shipped.

  - The fact that both Danger/Jest make runtime changes means that you need to update them together

  - I have commit access to vm2, so getting changes done is easy

  I like to think of it as having gone from Jest's runner which is a massive toolbox, to vm2 which is a tiny toolbox
  where I'll have to add a bunch of new tools to get everything working.

  The _massive downside_ to this is that Danger now has to have support for transpiling via Babel, or from TypeScript
  unlike before, where it was a freebie inside Jest. Jest handled this so well. This means that a Dangerfile which used
  to "just work" with no config may not. Thus, IMO, this is a breaking major semver.

  Is it likely that you need to make any changes? So far, it seems probably not. At least all of the tests with
  Dangerfiles original from the older Jest runner pass with the new version.

  This is an alpha release, because it's knowingly shipped with some breakages around babel support, specifically:

  - Babel parsing of relative imports in a Dangerfile aren't working
  - Some of the features which require the `regeneratorRuntime` to be set up aren't working yet

  Those are blockers on a 2.0.0 release.

### 1.2.0

- Exposes an internal API for reading a file from a GitHub repo as `danger.github.utils.fileContents` - [@orta]

  Ideally this is what you should be using in plugins to read files, it's what Danger uses throughout the codebase
  internally. This means that your plugin/dangerfile doesn't need to rely on running on the CI when instead it could run
  via the GitHub API.

- Update prettier - [@orta]
- Removes dtslint as a dependency - sapegin/orta

### 1.1.0

- Support retrieve paginated pull request commit list - [@kwonoj]
- Add support for VSTS CI - [@mlabrum]
- Remove the DSL duplication on the `danger` export, it wasn't needed or used. - [@orta]
- Update to TypeScript 2.4.x - [@orta]
- Rename github test static_file to remove `:` from the filename to fix a checkout issue on windows - [@mlabrum]

### 1.0.0

Hello readers! This represents a general stability for Danger. It is mainly a documentation release, as it corresponds
to <http://danger.systems/js/> being generally available. I made the initial commit back in 20 Aug 2016 and now it's
30th June 2017. It's awesome to look back through the CHANGELOG and see how things have changed.

You can find out a lot more about the 1.0, and Danger's history on my
[Artsy blog post on the Danger 1.0](https://artsy.github.io/blog/2017/06/30/danger-one-oh-again/).

- Adds inline docs for all CI providers - [@orta]

### 0.21.1

- Use HTTP for the GitHub status check target URL - macklinu
- Correct some examples in node-app - clintam
- Add support for buddybuild CI - benkraus/clintam
- Add support for GithHub Apps API (no GET /user) - clintam

### 0.21.0

- Posts status reports for passing/failing builds, if the account for danger has access - [@orta]
- Adds prettier to the codebase - [@orta]
- Converts a bunch of Danger's dangerfile into a plugin -
  [danger-plugin-yarn](https://github.com/orta/danger-plugin-yarn) - [@orta]

This is my first non-trivial plugin, based on infrastructure from @macklinu. Plugins are looking great, you can get some
info at <https://github.com/macklinu/generator-danger-plugin>.

- Docs updates for the website - [@orta]

### 0.20.0

- Fix `danger pr` commands are not running on windows - kwonoj
- Fix broken link in getting started docs - frozegnome
- Do not delete comment written from user have same userid for danger - kwonoj
- Fix link to `jest` in getting started docs - palleas
- Fix yarn install instruction in getting started docs - palleas

### 0.19.0

- Update to Jest 20 - macklinu
- Change the danger.d.ts to use module exports instead of globals - [@orta]
- Render markdown inside `message()`, `warn()`, and `fail()` messages. - macklinu

An example:

```js
fail(`Missing Test Files:

- \`src/lib/components/artist/artworks/__tests__/index-tests.tsx\`
- \`src/lib/components/artwork_grids/__tests__/infinite_scroll_grid-tests.tsx\`
- \`src/lib/containers/__tests__/works_for_you-tests.tsx\`

If these files are supposed to not exist, please update your PR body to include "Skip New Tests".`)
```

Will result in:

<table>
  <thead>
    <tr>
      <th width="50"></th>
      <th width="100%" data-danger-table="true">Fails</th>
    </tr>
  </thead>
  <tbody>
<tr>
      <td>:no_entry_sign:</td>
      <td>Missing Test Files:

- `src/lib/components/artist/artworks/__tests__/index-tests.tsx`
- `src/lib/components/artwork_grids/__tests__/infinite_scroll_grid-tests.tsx`
- `src/lib/containers/__tests__/works_for_you-tests.tsx`

If these files are supposed to not exist, please update your PR body to include "Skip New Tests".

</td>
    </tr>
  </tbody>
</table>

### 0.18.0

- Adds `github.api`. This is a fully authenticated client from the [github](https://www.npmjs.com/package/github) npm
  module. - @orta

  An easy example of it's usage would be using Danger to add a label to your PR. Note that Danger will have the
  permissions for your account, so for OSS repos - this won't work.

  ```js
  danger.github.api.issues.addLabels({
    owner: "danger",
    repo: "danger-js",
    number: danger.github.pr.number,
    labels: ["Danger Passed"],
  })
  ```

  Yeah, that's a bit verbose, I agree. So, there's also `github.thisPR` which should simplify that. It aims to provide a
  lot of the values for the current PR to use with the API.

  ```js
  const github = danger.github
  github.api.issues.addLabels({ ...github.thisPR, labels: ["Danger Passed"] })
  ```

  You could use this API for a bunch of things, here's some quick ideas:

  - Request specific reviewers when specific files change (`api.pullRequests.createReviewRequest`)
  - Add a label for when something passes or fails (`api.issues.addLabels`)
  - Verifying if someone is in your org? (`api.orgs.checkMembership`)
  - Updating Project tickets to show they have a PR (`api.projects.updateProject`)

### 0.17.0

- [Enhancements to `danger.git.diffForFile()`](https://github.com/danger/danger-js/pull/223) - @namuol

  - Removed `diffTypes` second argument in favor of `result.added` and `result.removed`
  - Added `result.before` and `result.after` for easy access to full contents of the original & updated file
  - `danger.git.diffForFile` is now an `async` function

  #### TL;DR:

  ```js
  // In danger 0.16.0:
  const fullDiff = danger.git.diffForFile("foo.js")
  const addedLines = danger.git.diffForFile("foo.js", ["add"])
  const removedLines = danger.git.diffForFile("foo.js", ["del"])

  // In the latest version:
  const diff = await danger.git.diffForFile("foo.js")
  const fullDiff = diff.diff
  const addedLines = diff.added
  const removedLines = diff.removed
  const beforeFileContents = diff.before
  const afterFileContents = diff.after
  ```

- Update internal test fixture generation docs - namuol

### 0.16.0

- Adds a `diffTypes` option to `diffForFile` - alex3165
- Add Buildkite CI source - jacobwgillespie

### 0.15.0

- When a Dangerfile fails to eval, send a message to the PR - [@orta]

### 0.14.2

- Updated jest-\* dependencies to 19.x - [@orta]

  Updating the jest-\* dependencies seems to be exhibiting strange behavior in tests for windows if you update, and use
  windows, can you please confirm that everything is 👍

- Added type shapings to `JSONPatchForFile` - [@orta]
- Replaced deprecated `lodash.isarray` package with `Array.isArray` - damassi

### 0.14.1

- Moved `@types/chalk` from dependencies to devDependencies - [@orta]
- Killed some stray console logs - [@orta]
- Updated the danger.d.ts - [@orta]

### 0.14.0

- TypeScript Dangerfiles are now support in Danger - [@orta]

  We use TypeScript in Danger, and a lot of my work in Artsy now uses TypeScript (see:
  [JS2017 at Artsy](http://artsy.github.io/blog/2017/02/05/Front-end-JavaScript-at-Artsy-2017/#TypeScrip1t)), so I
  wanted to explore using TypeScript in Dangerfiles.

  This is built on top of Jest's custom transformers, so if you are already using Jest with TypeScript, then you can
  change the `dangerfile.js` to `dangerfile.ts` and nothing should need changing ( except that you might have new
  warnings/errors ) (_note:_ in changing this for Danger, I had to also add the `dangerfile.ts` to the `"exclude"`
  section of the `tsconfig.json` so that it didn't change the project's root folder.)

  This repo is now using both a babel Dangerfile (running on Circle CI) and a TypeScript one (running on Travis) to
  ensure that we don't accidentally break either.

- Created a new `danger.d.ts` for VS Code users to get auto-completion etc - [@orta]
- Added a two new `git` DSL functions: `git.JSONDiffForFile(filename)` and `git.JSONPatchForFile(filename)`.

  - `git.JSONPatchForFile`

    This will generate a rfc6902 JSON patch between two files inside your repo. These patch files are useful as a
    standard, but are pretty tricky to work with in something like a Dangerfile, where rule terseness takes priority.

  - `git.JSONDiffForFile`

    This uses `JSONPatchForFile` to generate an object that represents all changes inside a Dangerfile as a single
    object, with keys for the changed paths. For example with a change like this:

    ```diff
    {
      "dependencies": {
        "babel-polyfill": "^6.20.0",
     +  "chalk": "^1.1.1",
        "commander": "^2.9.0",
        "debug": "^2.6.0"
      },
    }
    ```

    You could become aware of what has changed with a Dangerfile in a `schedule`'d function like:

    ```js
    const packageDiff = await git.JSONDiffForFile("package.json")
    if (packageDiff.dependencies) {
      const deps = packageDiff.dependencies

      deps.added // ["chalk"],
      deps.removed // []
      deps.after // { "babel-polyfill": "^6.20.0", "chalk": "^1.1.1", "commander": "^2.9.0", "debug": "^2.6.0" }
      deps.before // { "babel-polyfill": "^6.20.0", "commander": "^2.9.0", "debug": "^2.6.0" }
    }
    ```

    The keys: `added` and `removed` only exist on the object if:

    - `before` and `after` are both objects - in which case `added` and `removed` are the added or removed keys
    - `before` and `after` are both arrays - in which case `added` and `removed` are the added or removed values

- Exposed all global functions ( like `warn`, `fail`, `git`, `schedule`, ... ) on the `danger` object. - [@orta]

  This is specifically to simplify building library code. It should not affect end-users. If you want to look at making
  a Danger JS Plugin, I'd recommend exposing a function which takes the `danger` object and working from that. If you're
  interested, there is an active discussion on plugin support in the DangerJS issues.

- Improves messaging to the terminal - [@orta]
- Adds the ability to not have Danger post to GitHub via a flag: `danger run --text-only` - [@orta]
- Fix a crasher with `prs.find` #181 - [@orta]

### 0.13.0

- Add `danger.utils` DSL, which includes `danger.utils.href()` and `danger.utils.sentence()` - macklinu

  We were finding that a lot of Dangerfiles needed similar functions, so we've added a `utils` object to offer functions
  that are going to be used across the board. If you can think of more functions you use, we'd love to add them. Ideally
  you shouldn't need to use anything but Danger + utils to write your Dangerfiles.

  ```js
  danger.utils.href("http://danger.systems", "Danger") // <a href="http://danger.systems">Danger</a>
  danger.utils.sentence(["A", "B", "C"]) // "A, B and C"
  ```

- Adds `danger.github.utils` - which currently has only one function: `fileLinks` - [@orta]

  Most of the time people are working with a list of files (e.g. modified, or created) and then want to present
  clickable links to those. As the logic to figure the URLs is very GitHub specific, we've moved that into it's own
  object with space to grow.

  ```js
  const files = danger.git.modified_files // ["lib/component/a.ts", "lib/component/b.ts"]
  const links = danger.github.utils.fileLinks(files) // "<a href='...'>a</a> and <a href='...'>b</a>"
  warn(`These files have changes: ${links}`)
  ```

### 0.12.1

- Add support for [Drone](http://readme.drone.io) - gabro

### 0.12.0

- Added support for handling async code in a Dangerfile - deecewan

  This is still a bit of a work in progress, however, there is a new function added to the DSL: `schedule`.

  A Dangerfile is evaluated as a script, and so async code has not worked out of the box. With the `schedule` function
  you can now register a section of code to evaluate across multiple tick cycles.

  `schedule` currently handles two types of arguments, either a promise or a function with a resolve arg. Assuming you
  have a working Babel setup for this inside your project, you can run a Dangerfile like this:

  ```js
  schedule(async () => {
    const thing = await asyncAction()
    if (thing) {
      warn("After Async Function")
    }
  })
  ```

  Or if you wanted something simpler,

  ```js
  schedule(resolved => {
    if (failed) {
      fail("Failed to run")
    }
  })
  ```

- Adds new GitHub DSL elements - deecewan

* `danger.github.issue` - As a PR is an issue in GitHub terminology, the issue contains a bit more metadata. Mainly
  labels, so if you want to know what labels are applied to a PR, use `danger.github.issue.labels`
* `danger.github.reviews` - Find out about your reviews in the new GitHub Reviewer systems,
* `danger.github.requested_reviewers` - Find out who has been requested to review a PR.

- Updated TypeScript and Jest dependencies - [@orta]
- Add support for Github Enterprise via DANGER_GITHUB_API_BASE_URL env var - mashbourne

### 0.11.3 - 0.11.5

- Internal changes for usage with Peril - [@orta]

- Add `danger pr --repl`, which drops into a Node.js REPL after evaluating the dangerfile - macklinu
- Add support for Codeship - deecewan

### 0.11.0 - 0.11.2

- Add support for [Docker Cloud](https://cloud.docker.com) - camacho

### 0.10.1

- Builds which only use markdown now only show the markdown, and no violations table is shown - mxstbr

### 0.10.0

- Adds support for running Danger against a PR locally - [@orta]

The workflow is that you find a PR that exhibits the behavior you'd like Danger to run against, then edit the local
`Dangerfile.js` and run `yarn run danger pr https://github.com/facebook/jest/pull/2629`.

This will post the results to your console, instead of on the PR itself.

- Danger changes to your Dangerfile are not persisted after the run - [@orta]
- Add summary comment for danger message - kwonoj
- Add `jest-environment-node` to the Package.json - [@orta]

### 0.9.0

- Adds support for `git.commits` and `github.commits` - [@orta]

  Why two? Well github.commits contains a bunch of github specific metadata ( e.g. GitHub user creds, commit comment
  counts. ) Chances are, you're always going to use `git.commits` however if you want more rich data, the GitHub one is
  available too. Here's an example:

```js
const merges = git.commits.filter(commit => commit.message.include("Merge Master"))
if (merges.length) {
  fail("Please rebase your PR")
}
```

- Support custom dangerfile via `-d` commandline arg - kwonoj
- Allow debug dump output via `DEBUG=danger:*` environment variable - kwonoj
- Adds surf-build ci provider - kwonoj
- Forward environment variables to external module constructor - kwonoj

### 0.8.0

- Support `danger run -ci` to specify external CI provider - kwonoj
- Adds `--verbose` to `danger`, which for now will echo out all the URLs Danger has requested - [@orta]
- Migrate codebase into TypeScript from flow - kwonoj
- Handle removing all sorts of import types for Danger in the Dangerfile - [@orta]

### 0.7.3-4-5

- A failing network request will raise an error - [@orta]
- Fix Dangerfile parsing which broke due to Peril related changes - [@orta]
- Tweak the npmignore, ship less random stuff to others - [@orta]

### 0.7.2

- Fixes to the shipped Flow/TS definitions - [@orta]
- Adds more functions the the internal Danger GitHub client - [@orta]
- Infrastructure work to allow Peril to run a Dangerfile - [@orta]
- Upgrade outdated ESLint packages - macklinu
- Enhance Windows OS compatibility - kwonoj

### 0.7.1

- Set exit code to 1 when running `danger` throws an error - macklinu
- Add Jenkins CI source - macklinu
- Add .editorconfig - macklinu
- Adds jest-runtime to the dependencies - [@orta]

### 0.7.0

- You can build and run in vscode using your own custom `env/development.env` file. This is useful because you can use
  the debugger against a real PR. See `env/development.env.example` for syntax. - [@orta]

- Uses `jest-transform` and `jest-runtime` to eval and apply babel transforms.

  This does two things, makes it feasible to do [hosted-danger](https://github.com/danger/peril) and makes it possible
  to write your Dangerfile in a way that's consistent with the rest of your JavaScript. - [@orta]

- Add tests directory to .npmignore - macklinu
- Update to Jest 18 - macklinu

### 0.6.10

- Brings back the ability to emulate a fake CI run locally via `danger` - [@orta]

### 0.6.9

- Makes `babel-polyfill` a direct dependency, this is because it is actually an implicit dependency in the app. I'm not
  sure how I feel about this, I guess if we use a part of it in the babel translation of a user's Dangerfile them I'm OK
  with it. - [@orta]

### 0.6.6 - 0.6.7 - 0.6.8

- Ship flow annotations with the npm module - [@orta]

### 0.6.5

- Adds more node instances to travis - romanki + orta
- Adds support for Semaphore CI - [@orta]

### 0.6.4

- The env vars `DANGER_TEST_REPO` and `DANGER_TEST_PR` will allow you initialize the FakeCI with a repo of your choice.
  See README.md for more info
- Improved error messaging around not including a `DANGER_GITHUB_API_TOKEN` in the ENV - nsfmc / orta
- Adds support for getting the diff for a specific file from git: e.g.

```js
// Politely ask for their name on the entry too
const changelogDiff = danger.git.diffForFile("changelog.md")
const contributorName = danger.github.pr.user.login
if (changelogDiff && changelogDiff.indexOf(contributorName) === -1) {
  warn("Please add your GitHub name to the changelog entry, so we can attribute you.")
}
```

### 0.6.3

- Does not break commonmark on GitHub - [@orta]
- upgrades to flow 0.35.0 and fixes associated type errors in covariant/invariant interfaces - nsfmc
- omits flow requirement for new test files - nsfmc
- adds support for circleci - nsfmc
- defines CISource properties in flow as read-only - nsfmc

### 0.5.0

- `danger.pr` -> `danger.github.pr`, I've also created interfaces for them - [@orta]
- `warn`, `message`, `markdown` are all ported over to DangerJS - [@orta]
- Shows a HTML table for Danger message - [@orta]
- Now offers a Flow-typed definition file, it's not shipped to their repo yet, you can make it by
  `npm run export-flowtype` - [@orta]
- Started turning this into a real project by adding tests - [@orta]

### 0.0.5-0.0.10

- Changes some files cashing, added some logs, a bit of error reporting, and verifying everything works through npm -
  [@orta]

### 0.0.4

- Danger edit an existing post, and delete it when it's not relevant - [@orta]

### 0.0.3

- Danger will post a comment on a GitHub PR with any Fails - [@orta]

### 0.0.2

OK, first usable for others version. Only supports GitHub and Travis CI.

You can run by doing:

```sh
danger
```

Make sure you set a `DANGER_GITHUB_API_TOKEN` on your CI -
[see the Ruby guide](http://danger.systems/guides/getting_started.html#setting-up-danger-to-run-on-your-ci) for that.

Then you can make a `dangerfile.js` (has to be lowercase, deal with it.) It has access to a whopping 2 DSL attributes.

```sh
pr
git
fail(message: string)
```

`pr` _probably_ won't be sticking around for the long run, but if you're using a `0.0.2` release, you should be OK with
that. It's the full metadata of the PR, so
[this JSON file](https://raw.githubusercontent.com/danger/danger/master/spec/fixtures/github_api/pr_response.json).
`git` currently has:

```sh
git.modified_file
git.created_files
git.deleted_files
```

which are string arrays of files.

`fail(message: string)` will let you raise an error, and will make the process return 1 after the parsing has finished.

Overall: your Dangerfile should look something like:

```js
import { danger } from "danger"

const hasChangelog = danger.git.modified_files.includes("changelog.md")
if (!hasChangelog) {
  fail("No Changelog changes!")
}
```

That should do ya. I think. This doesn't support babel, and I haven't explored using other modules etc, so...

./[@orta]

### 0.0.1

Not usable for others, only stubs of classes etc. - [@orta]

[@417-72ki]: https://github.com/417-72KI
[@HonzaMac]: https://github.com/HonzaMac
[@JanStevens]: https://github.com/JanStevens
[@RDIL]: https://github.com/RDIL
[@Teamop]: https://github.com/Teamop
[@adam-bratin]: https://github.com/adam-bratin
[@adam-moss]: https://github.com/adam-moss
[@adamnoakes]: https://github.com/adamnoakes
[@aghassi]: https://github.com/aghassi
[@ahobson]: https://github.com/ahobson
[@alexandermendes]: https://github.com/alexandermendes
[@andykenward]: https://github.com/andykenward
[@ashfurrow]: https://github.com/ashfurrow
[@awgeorge]: https://github.com/awgeorge
[@azz]: https://github.com/azz
[@bdotdub]: https://github.com/bdotdub
[@bigkraig]: https://github.com/bigkraig
[@caffodian]: https://github.com/caffodian
[@codestergit]: https://github.com/codestergit
[@cwright017]: https://github.com/Cwright017
[@cysp]: https://github.com/cysp
[@danielrosenwasser]: https://github.com/DanielRosenwasser
[@davidbrunow]: https://github.com/davidbrunow
[@davidhouweling]: https://github.com/davidhouweling
[@dbgrandi]: https://github.com/dbgrandi
[@dblandin]: https://github.com/dblandin
[@denieler]: https://github.com/denieler
[@dfalling]: https://github.com/dfalling
[@dkundel]: https://github.com/dkundel
[@doniyor2109]: https://github.com/doniyor2109
[@ds300]: https://github.com/ds300
[@f-meloni]: https://github.com/f-meloni
[@fbartho]: https://github.com/fbartho
[@flovilmart]: https://github.com/flovilmart
[@friederbluemle]: https://github.com/friederbluemle
[@fwal]: https://github.com/fwal
[@g3offrey]: https://github.com/g3offrey
[@gantman]: https://github.com/gantman
[@gpetrioli]: https:/github.com/gpetrioli
[@gzaripov]: https://github.com/gzaripov
[@hanneskaeufler]: https://github.com/hanneskaeufler
[@happylinks]: https://github.com/happylinks
[@hellocore]: https://github.com/HelloCore
[@hiroppy]: https://github.com/hiroppy
[@hmcc]: https://github.com/hmcc
[@hmschreiner]: https://github.com/hmschreiner
[@hongrich]: https://github.com/hongrich
[@igorbek]: https://github.com/igorbek
[@ivankatliarchuk]: https://github.com/ivankatliarchuk
[@iljadaderko]: https://github.com/IljaDaderko
[@ivankatliarchuk]: https://github.com/ivankatliarchuk
[@imorente]: https://github.com/imorente
[@jamiebuilds]: https://github.com/jamiebuilds
[@jamime]: https://github.com/jamime
[@joarwilk]: https://github.com/joarwilk
[@johansteffner]: https://github.com/johansteffner
[@jonny133]: https://github.com/jonny133
[@joshacheson]: https://github.com/joshacheson
[@jtreanor]: https://github.com/jtreanor
[@keplersj]: https://github.com/keplersj
[@kesne]: https://github.com/kesne
[@kristof0425]: https://github.com/kristof0425
[@kwonoj]: https://github.com/kwonoj
[@langovoi]: https://github.com/langovoi
[@lucasmpaim]: https://github.com/lucasmpaim
[@macklinu]: https://github.com/macklinu
[@markelog]: https://github.com/markelog
[@melvinvermeer]: https://github.com/melvinvermeer
[@mifi]: https://github.com/ionutmiftode
[@mlabrum]: https://github.com/mlabrum
[@mmiszy]: https://github.com/mmiszy
[@mrndjo]: https://github.com/mrndjo
[@msteward]: https://github.com/msteward
[@mxstbr]: https://github.com/mxstbr
[@nguyenhuy]: https://github.com/nguyenhuy
[@ninjaprox]: https://github.com/ninjaprox
[@nminhnguyen]: https://github.com/NMinhNguyen
[@nornagon]: https://github.com/nornagon
[@notjosh]: https://github.com/notjosh
[@notmoni]: https://github.com/NotMoni
[@orieken]: https://github.com/orieken
[@orta]: https://github.com/orta
[@osmestad]: https://github.com/osmestad
[@ozzieorca]: https://github.com/ozzieorca
[@parvez]: https:/github.com/parvez
[@patrickkempff]: https://github.com/patrickkempff
[@paulmelnikow]: https://github.com/paulmelnikow
[@peterjgrainger]: https://github.com/peterjgrainger
[@pgoudreau]: https://github.com/@pgoudreau
[@pinkasey]: https://github.com/pinkasey
[@pveyes]: https://github.com/pveyes
[@randak]: https://github.com/randak
[@ravanscafi]: https://github.com/ravanscafi
[@rogerluan]: https://github.com/rogerluan
[@rohit-gohri]: https://github.com/rohit-gohri
[@rouby]: https://github.com/rouby
[@rzgry]: https://github.com/rzgry
[@sajjadzamani]: https://github.com/sajjadzamani
[@sandratatarevicova]: https://github.com/sandratatarevicova
[@sebinsua]: https://github.com/sebinsua
[@sgtcoolguy]: https://github.com/sgtcoolguy
[@sharkysharks]: https://github.com/sharkysharks
[@shyim]: https://github.com/shyim
[@sogame]: https://github.com/sogame
[@soyn]: https://github.com/Soyn
[@stefanbuck]: https://github.com/stefanbuck
[@steprescott]: https://github.com/steprescott
[@stevemoser]: https://github.com/stevemoser
[@stevenp]: https://github.com/stevenp
[@sunshinejr]: https://github.com/sunshinejr
[@thii]: https://github.com/thii
[@tibdex]: https://github.com/tibdex
[@tim3trick]: https://github.com/tim3trick
[@tychota]: https://github.com/tychota
[@urkle]: https://github.com/urkle
[@valscion]: https://github.com/valscion
[@wardpeet]: https://github.com/wardpeet
[@watchinharrison]: https://github.com/watchinharrison
[@wizardishungry]: https://github.com/wizardishungry
[@yohix]: https://github.com/yohix
[@zdenektopic]: https://github.com/zdenektopic
[danger-go]: https://github.com/bdotdub/danger-go
[danger-swift]: https://github.com/danger/danger-swift#danger-swift<|MERGE_RESOLUTION|>--- conflicted
+++ resolved
@@ -16,12 +16,11 @@
 
 <!-- Your comment below this -->
 - Append random string to danger-results.json and danger-dsl.json files to better support concurrent processes #1311
-<<<<<<< HEAD
+
 - Gitlab package moved to a new home "@gitbreaker/*" [#1301](https://github.com/danger/danger-js/issues/1301)  [@ivankatliarchuk]
-=======
 - GitLab: Improve support for MRs from forks [#1319](https://github.com/danger/danger-js/pull/1319) [@ivankatliarchuk]
 - GitLab: Added provider tests [#1319](https://github.com/danger/danger-js/pull/1319) [@ivankatliarchuk]
->>>>>>> 6a216a18
+
 <!-- Your comment above this -->
 
 ## 11.1.2
