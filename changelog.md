--- conflicted
+++ resolved
@@ -2,11 +2,8 @@
 
 //  Add your own contribution below
 
-<<<<<<< HEAD
 * Add Jenkins CI source - macklinu
-=======
 * Add .editorconfig - macklinu
->>>>>>> 90e2376e
 
 ### 0.7.0
 
