//  Please add your own contribution below inside the Master section, ideally with a consumer's perspective in mind.

### Master

// I'm adding it without a version number since I don't know what version it'll be if/when this is merged <_<

- Improve CircleCI PR detection
<<<<<<< HEAD
- Moves internal methods away from Sync to avoid problems when running in Peril - ashfurrow
=======
- Passes through non-zero exit codes from `danger process` runs - ashfurrow
>>>>>>> f0c224cf

### 2.0.0-alpha.16

Some UX fixes:

- Don't show warnings about not setting a commit status (unless in verbose) - orta
- Delete duplicate Danger message, due to fast Peril edits - orta
- Show Peril in the commit status if inside Peril, not just Danger - orta
- [internal] Tightened the typings on the commands, and abstracted them to share some code - orta

### 2.0.0-alpha.15

- Updates `diffForFile`, `JSONPatchForFile`, and `JSONDiffForFile` to include created and removed files - #368 - bdotdub

### 2.0.0-alpha.14

- Adds a blank project generated in travis 8 to test no-babel or TS integration - orta
- Improvements to `danger process` logging, and build fails correctly #363 - orta

### 2.0.0-alpha.13

- Improve the error handling around the babel API - #357 - orta
- Move back to the original URLs for diffs, instead of relying on PR metadata - orta
- Updates the types for `schedule` to be more accepting of what it actually takes - orta

### 2.0.0-alpha.12

- Fixed #348 invalid json response body error on generating a diff - felipesabino
- Potential fix for ^ that works with Peril also - orta

### 2.0.0-alpha.11

* Doh, makes the `danger process` command actually available via the CLI - orta

### 2.0.0-alpha.10

* Adds a `danger process` command, this command takes amn argument of a process to run which expects the Danger DSL as JSON in STDIN,
  and will post a DangerResults object to it's STDOUT. This frees up another process to do whatever they want. So, others
  can make their own Danger runner.

  An example of this is [Danger Swift][danger-swift]. It takes a [JSON][swift-json] document via [STDIN][swift-stdin], [compiles
  and evaluates][swift-eval] a [Swift file][swift-dangerfile] then passes the results back to `danger process` via [STDOUT][swift-stdout].

  Another example is this simple Ruby script:

  ```ruby
    #!/usr/bin/env ruby

  require 'json'
  dsl_json = STDIN.tty? ? 'Cannot read from STDIN' : $stdin.read
  danger = JSON.parse(dsl_json)
  results = { warnings: [], messages:[], fails: [], markdowns: [] }

  if danger.github.pr.body.include? "Hello world"
    results.messages << { message: "Hey there" }
  end

  require 'json'
  STDOUT.write(results.to_json)
  ```

  Which is basically Ruby Danger in ~10LOC. Lols.

  This is the first release of the command, it's pretty untested, but [it does work][swift-first-pr]. - orta

[danger-swift]: https://github.com/danger/danger-swift
[swift-json]: https://github.com/danger/danger-swift/blob/master/fixtures/eidolon_609.json
[swift-stdin]: https://github.com/danger/danger-swift/blob/1576e336e41698861456533463c8821675427258/Sources/Runner/main.swift#L9-L11
[swift-eval]: https://github.com/danger/danger-swift/blob/1576e336e41698861456533463c8821675427258/Sources/Runner/main.swift#L23-L40
[swift-dangerfile]: https://github.com/danger/danger-swift/blob/1576e336e41698861456533463c8821675427258/Dangerfile.swift
[swift-stdout]: https://github.com/danger/danger-swift/blob/1576e336e41698861456533463c8821675427258/Sources/Runner/main.swift#L48-L50
[swift-first-pr]: https://github.com/danger/danger-swift/pull/12

### 2.0.0-alpha.9

* Uses the Babel 7 alpha for all source compilation with JS, Flow+JS and TS. This worked without any changes to our
  internal infra which is pretty awesome. All TS tests passed. Babel 7 is still in alpha, but so is Danger 2.0 - so I'm 
  happy to keep Danger in a pretty long alpha, till at least Babel 7 is in beta.
  
  It also still supports using TypeScript via the "`typescript"` module, if you have that installed. - orta

* `danger.github.thisPR` now uses the PR's head, not base - orta

### 2.0.0-alpha.8

* Uses the GitHub `diff_url` instead of the `diff` version header, as it conflicted with Peril - orta
* Handle exceptions in Dangerfile and report them as failures in Danger results - macklinu

### 2.0.0-alpha.6-7

* Expose a Promise object to the external GitHub API - orta

### 2.0.0-alpha.4-5

* Allow running a dangerfile entirely from memory using the `Executor` API - orta

### 2.0.0-alpha.2-3

* Removes the `jest-*` dependencies - orta

### 2.0.0-alpha.1

- Support [a vm2](https://github.com/patriksimek/vm2) based Dangerfile runner as an alternative to the 
  jest infrastructure. There are a few main reasons for this:

  * I haven't been able to completely understand how Jest's internals work around all of the code-eval and 
    pre-requisite setup, which has made it hard to work on some more complex Peril features.

  * Jest releases are every few months, personally I love this as a user of Jest, as an API consumer
    it can be difficult to get changes shipped.

  * The fact that both Danger/Jest make runtime changes means that you need to update them together

  * I have commit access to vm2, so getting changes done is easy

  I like to think of it as having gone from Jest's runner which is a massive toolbox, to vm2 which is a tiny 
  toolbox where I'll have to add a bunch of new tools to get everything working.

  The *massive downside* to this is that Danger now has to have support for transpiling via Babel, or 
  from TypeScript unlike before, where it was a freebie inside Jest. Jest handled this so well. This means that a 
  Dangerfile which used to "just work" with no config may not. Thus, IMO, this is a breaking major semver.

  Is it likely that you need to make any changes? So far, it seems probably not. At least all of the tests with
  Dangerfiles original from the older Jest runner pass with the new version.

  This is an alpha release, because it's knowingly shipped with some breakages around babel support, specifically:

  * Babel parsing of relative imports in a Dangerfile aren't working
  * Some of the features which require the `regeneratorRuntime` to be set up aren't working yet

  Those are blockers on a 2.0.0 release.

### 1.2.0

- Exposes an internal API for reading a file from a GitHub repo as `danger.github.utils.fileContents` - orta

  Ideally this is what you should be using in plugins to read files, it's what Danger uses throughout the
  codebase internally. This means that your plugin/dangerfile doesn't need to rely on running on the CI
  when instead it could run via the GitHub API.

- Update prettier - orta
- Removes dtslint as a dependency - sapegin/orta

### 1.1.0

-   Support retrive paginated pull request commit list - kwonoj
-  Add support for VSTS CI - mlabrum
-  Remove the DSL duplication on the `danger` export, it wasn't needed or used. - orta
-  Update to TypeScript 2.4.x - orta
-  Rename github test static_file to remove `:` from the filename to fix a checkout issue on windows - mlabrum

### 1.0.0

Hello readers! This represents a general stability for Danger. It is mainly a documentation release, as
it corresponds to <http://danger.systems/js/> being generally available. I made the initial commit back in 20 Aug 2016
and now it's 30th June 2017. It's awesome to look back through the CHANGELOG and see how things have changed.

You can find out a lot more about the 1.0, and Danger's history on my [Artsy blog post on the Danger 1.0](https://artsy.github.io/blog/2017/06/30/danger-one-oh-again/).

-   Adds inline docs for all CI providers - orta

### 0.21.1

-   Use HTTP for the GitHub status check target URL - macklinu
-   Correct some examples in node-app - clintam
-   Add support for buddybuild CI - benkraus/clintam
-   Add support for GithHub Apps API (no GET /user) - clintam

### 0.21.0

-   Posts status reports for passing/failing builds, if the account for danger has access - orta
-   Adds prettier to the codebase - orta
-   Converts a bunch of Danger's dangerfile into a plugin - [danger-plugin-yarn](https://github.com/orta/danger-plugin-yarn) - orta

This is my first non-trivial plugin, based on infrastructure from @macklinu.
Plugins are looking great, you can get some info at <https://github.com/macklinu/generator-danger-plugin>.

-   Docs updates for the website - orta

### 0.20.0

-   Fix `danger pr` commands are not running on windows - kwonoj
-   Fix broken link in getting started docs - frozegnome
-   Do not delete comment written from user have same userid for danger - kwonoj
-   Fix link to `jest` in getting started docs - palleas
-   Fix yarn install instruction in getting started docs - palleas

### 0.19.0

-   Update to Jest 20 - macklinu
-   Change the danger.d.ts to use module exports instead of globals - orta
-   Render markdown inside `message()`, `warn()`, and `fail()` messages. - macklinu

An example:

```js
fail(`Missing Test Files:

- \`src/lib/components/artist/artworks/__tests__/index-tests.tsx\`
- \`src/lib/components/artwork_grids/__tests__/infinite_scroll_grid-tests.tsx\`
- \`src/lib/containers/__tests__/works_for_you-tests.tsx\`

If these files are supposed to not exist, please update your PR body to include "Skip New Tests".`)
```

Will result in:

<table>
  <thead>
    <tr>
      <th width="50"></th>
      <th width="100%" data-danger-table="true">Fails</th>
    </tr>
  </thead>
  <tbody>
<tr>
      <td>:no_entry_sign:</td>
      <td>Missing Test Files:

-   `src/lib/components/artist/artworks/__tests__/index-tests.tsx`
-   `src/lib/components/artwork_grids/__tests__/infinite_scroll_grid-tests.tsx`
-   `src/lib/containers/__tests__/works_for_you-tests.tsx`

If these files are supposed to not exist, please update your PR body to include "Skip New Tests".

</td>
    </tr>
  </tbody>
</table>

### 0.18.0

-   Adds `github.api`. This is a fully authenticated client from the [github](https://www.npmjs.com/package/github)
    npm module. - @orta

    An easy example of it's usage would be using Danger to add a label to your PR. Note that Danger will have the
    permissions for your account, so for OSS repos - this won't work.

    ```js
    danger.github.api.issues.addLabels({ owner: "danger", repo: "danger-js", number: danger.github.pr.number, labels: ["Danger Passed"] })
    ```

    Yeah, that's a bit verbose, I agree. So, there's also `github.thisPR` which should simplify that. It aims to provide a
    lot of the values for the current PR to use with the API.

    ```js
    const github = danger.github
    github.api.issues.addLabels({ ...github.thisPR, labels: ["Danger Passed"] })
    ```

    You could use this API for a bunch of things, here's some quick ideas:

    -   Request specific reviewers when specific files change (`api.pullRequests.createReviewRequest`)
    -   Add a label for when something passes or fails (`api.issues.addLabels`)
    -   Verifying if someone is in your org? (`api.orgs.checkMembership`)
    -   Updating Project tickets to show they have a PR (`api.projects.updateProject`)

### 0.17.0

-   [Enhancements to `danger.git.diffForFile()`](https://github.com/danger/danger-js/pull/223) - @namuol

    -   Removed `diffTypes` second argument in favor of `result.added` and `result.removed`
    -   Added `result.before` and `result.after` for easy access to full contents of the original & updated file
    -   `danger.git.diffForFile` is now an `async` function

    #### TL;DR:

    ```js
    // In danger 0.16.0:
    const fullDiff = danger.git.diffForFile('foo.js')
    const addedLines = danger.git.diffForFile('foo.js', ['add'])
    const removedLines = danger.git.diffForFile('foo.js', ['del'])

    // In the latest version:
    const diff = await danger.git.diffForFile('foo.js')
    const fullDiff = diff.diff
    const addedLines = diff.added
    const removedLines = diff.removed
    const beforeFileContents = diff.before
    const afterFileContents = diff.after
    ```

-   Update internal test fixture generation docs - namuol

### 0.16.0

-   Adds a `diffTypes` option to `diffForFile` - alex3165
-   Add Buildkite CI source - jacobwgillespie

### 0.15.0

-   When a Dangerfile fails to eval, send a message to the PR - orta

### 0.14.2

-   Updated jest-\* dependencies to 19.x - orta

    Updating the jest-\* dependencies seems to be exhibiting strange behavior in tests for windows if you update, and
    use windows, can you please confirm that everything is 👍

-   Added type shapings to `JSONPatchForFile` - orta
-   Replaced deprecated `lodash.isarray` package with `Array.isArray` - damassi

### 0.14.1

-   Moved `@types/chalk` from dependencies to devDependencies - orta
-   Killed some stray console logs - orta
-   Updated the danger.d.ts - orta

### 0.14.0

-   TypeScript Dangerfiles are now support in Danger - orta

    We use TypeScript in Danger, and a lot of my work in Artsy now uses TypeScript (see: [JS2017 at Artsy](http://artsy.github.io/blog/2017/02/05/Front-end-JavaScript-at-Artsy-2017/#TypeScrip1t)), so I wanted to
    explore using TypeScript in Dangerfiles.

    This is built on top of Jest's custom transformers, so if you are already using Jest with TypeScript, then
    you can change the `dangerfile.js` to `dangerfile.ts` and nothing should need changing ( except that you might have
    new warnings/errors ) (_note:_ in changing this for Danger, I had to also add the `dangerfile.ts` to the `"exclude"`
    section of the `tsconfig.json` so that it didn't change the project's root folder.)

    This repo is now using both a babel Dangerfile (running on Circle CI) and a TypeScript one (running on Travis) to
    ensure that we don't accidentally break either.

-   Created a new `danger.d.ts` for VS Code users to get auto-completion etc - orta
-   Added a two new `git` DSL functions: `git.JSONDiffForFile(filename)` and `git.JSONPatchForFile(filename)`.

    -   `git.JSONPatchForFile`

        This will generate a rfc6902 JSON patch between two files inside your repo. These patch files are useful as a standard, but are pretty tricky to work with in something like a Dangerfile, where rule terseness takes priority.

    -   `git.JSONDiffForFile`

        This uses `JSONPatchForFile` to generate an object that represents all changes inside a Dangerfile as a single object, with keys for the changed paths. For example with a change like this:

        ```diff
        {
          "dependencies": {
            "babel-polyfill": "^6.20.0",
         +  "chalk": "^1.1.1",
            "commander": "^2.9.0",
            "debug": "^2.6.0"
          },
        }
        ```

        You could become aware of what has changed with a Dangerfile in a `schedule`'d function like:

        ```js
        const packageDiff = await git.JSONDiffForFile("package.json")
        if (packageDiff.dependencies) {
          const deps = packageDiff.dependencies

          deps.added   // ["chalk"],
          deps.removed // []
          deps.after   // { "babel-polyfill": "^6.20.0", "chalk": "^1.1.1", "commander": "^2.9.0", "debug": "^2.6.0" }
          deps.before  // { "babel-polyfill": "^6.20.0", "commander": "^2.9.0", "debug": "^2.6.0" }
        }
        ```

        The keys: `added` and `removed` only exist on the object if:

        -   `before` and `after` are both objects - in which case `added` and `removed` are the added or removed keys
        -   `before` and `after` are both arrays - in which case `added` and `removed` are the added or removed values

-   Exposed all global functions ( like `warn`, `fail`, `git`, `schedule`, ... ) on the `danger` object. - orta

    This is specifically to simplify building library code. It should not affect end-users. If you want to
    look at making a Danger JS Plugin, I'd recommend exposing a function which takes the `danger` object and working from that. If you're interested, there is an active discussion on plugin support in the DangerJS issues.

-   Improves messaging to the terminal - orta
-   Adds the ability to not have Danger post to GitHub via a flag: `danger run --text-only` - orta
-   Fix a crasher with `prs.find` #181 - orta

### 0.13.0

-   Add `danger.utils` DSL, which includes `danger.utils.href()` and `danger.utils.sentence()` - macklinu

    We were finding that a lot of Dangerfiles needed similar functions, so we've added a `utils` object
    to offer functions that are going to be used across the board. If you can think of more
    functions you use, we'd love to add them. Ideally you shouldn't need to use anything but Danger + utils
    to write your Dangerfiles.

    ```js
    danger.utils.href("http://danger.systems", "Danger") // <a href="http://danger.systems">Danger</a>
    danger.utils.sentence(["A", "B", "C"]) // "A, B and C"
    ```

-   Adds `danger.github.utils` - which currently has only one function: `fileLinks` - orta

    Most of the time people are working with a list of files (e.g. modified, or created) and then
    want to present clickable links to those. As the logic to figure the URLs is very GitHub specific,
    we've moved that into it's own object with space to grow.

    ```js
    const files = danger.git.modified_files // ["lib/component/a.ts", "lib/component/b.ts"]
    const links = danger.github.utils.fileLinks(files) // "<a href='...'>a</a> and <a href='...'>b</a>"
    warn(`These files have changes: ${links}`)
    ```

### 0.12.1

-   Add support for [Drone](http://readme.drone.io) - gabro

### 0.12.0

-   Added support for handling async code in a Dangerfile - deecewan

    This is still a bit of a work in progress, however, there is a new function added to the DSL: `schedule`.

    A Dangerfile is evaluated as a script, and so async code has not worked out of the box. With the `schedule`
    function you can now register a section of code to evaluate across multiple tick cycles.

    `schedule` currently handles two types of arguments, either a promise or a function with a resolve arg.
    Assuming you have a working Babel setup for this inside your project, you can run a Dangerfile like this:

    ```js
    schedule(async () => {
      const thing = await asyncAction()
      if (thing) { warn('After Async Function') }
    });
    ```

    Or if you wanted something simpler,

    ```js
    schedule((resolved) => {
      if (failed) {
        fail("Failed to run")
      }
    })
    ```

-   Adds new GitHub DSL elements - deecewan


-   `danger.github.issue` - As a PR is an issue in GitHub terminology, the issue contains a bit more metadata. Mainly labels, so if you want to know what labels are applied to a PR, use `danger.github.issue.labels`
-   `danger.github.reviews` - Find out about your reviews in the new GitHub Reviewer systems,
-   `danger.github.requested_reviewers` - Find out who has been requested to review a PR.


-   Updated TypeScript and Jest dependencies - orta
-   Add support for Github Enterprise via DANGER_GITHUB_API_BASE_URL env var - mashbourne

### 0.11.3 - 0.11.5

-   Internal changes for usage with Peril - orta

-   Add `danger pr --repl`, which drops into a Node.js REPL after evaluating the dangerfile - macklinu
-   Add support for Codeship - deecewan

### 0.11.0 - 0.11.2

-   Add support for [Docker Cloud](https://cloud.docker.com) - camacho

### 0.10.1

-   Builds which only use markdown now only show the markdown, and no violations table is shown - mxstbr

### 0.10.0

-   Adds support for running Danger against a PR locally - orta

The workflow is that you find a PR that exhibits the behavior you'd like Danger to run against,
then edit the local `Dangerfile.js` and run `yarn run danger pr https://github.com/facebook/jest/pull/2629`.

This will post the results to your console, instead of on the PR itself.

-   Danger changes to your Dangerfile are not persisted after the run - orta
-   Add summary comment for danger message - kwonoj
-   Add `jest-environment-node` to the Package.json - orta

### 0.9.0

-   Adds support for `git.commits` and `github.commits` - orta

    Why two? Well github.commits contains a bunch of github specific metadata ( e.g. GitHub user creds,
    commit comment counts. ) Chances are, you're always going to use `git.commits` however if you
    want more rich data, the GitHub one is available too. Here's an example:

```js
const merges = git.commits.filter(commit => commit.message.include("Merge Master"))
if (merges.length) { fail("Please rebase your PR")}
```

-   Support custom dangerfile via `-d` commandline arg - kwonoj
-   Allow debug dump output via `DEBUG=danger:*` environment variable - kwonoj
-   Adds surf-build ci provider - kwonoj
-   Forward environment variables to external module constructor - kwonoj

### 0.8.0

-   Support `danger run -ci` to specify external CI provider - kwonoj
-   Adds `--verbose` to `danger`, which for now will echo out all the URLs Danger has requested - orta
-   Migrate codebase into TypeScript from flow - kwonoj
-   Handle removing all sorts  of import types for Danger in the Dangerfile - orta

### 0.7.3-4-5

-   A failing network request will raise an error - orta
-   Fix Dangerfile parsing which broke due to Peril related changes - orta
-   Tweak the npmignore, ship less random stuff to others - orta

### 0.7.2

-   Fixes to the shipped Flow/TS definitions - orta
-   Adds more functions the the internal Danger GitHub client - orta
-   Infrastructure work to allow Peril to run a Dangerfile - orta
-   Upgrade outdated ESLint packages - macklinu
-   Enhance Windows OS compatibility - kwonoj

### 0.7.1

-   Set exit code to 1 when running `danger` throws an error - macklinu
-   Add Jenkins CI source - macklinu
-   Add .editorconfig - macklinu
-   Adds jest-runtime to the dependencies - orta

### 0.7.0

-   You can build and run in vscode using your own custom `env/development.env` file. This is useful because you can use the debugger against a real PR. See `env/development.env.example` for syntax.  - orta

-   Uses `jest-transform` and `jest-runtime` to eval and apply babel transforms.

    This does two things, makes it feasible to do [hosted-danger](https://github.com/danger/peril) and
    makes it possible to write your Dangerfile in a way that's consistent with the rest of your JavaScript. - orta

-   Add tests directory to .npmignore - macklinu
-   Update to Jest 18 - macklinu

### 0.6.10

-   Brings back the ability to emulate a fake CI run locally via `danger` - orta

### 0.6.9

-   Makes `babel-polyfill` a direct dependency, this is because it is actually an implicit dependency in the app. I'm not sure how I feel about this, I guess if we use a part of it in the babel translation of a user's Dangerfile them I'm OK with it. - orta

### 0.6.6 - 0.6.7 - 0.6.8

-   Ship flow annotations with the npm module - orta

### 0.6.5

-   Adds more node instances to travis - romanki + orta
-   Adds support for Semaphore CI - orta

### 0.6.4

-   The env vars `DANGER_TEST_REPO` and `DANGER_TEST_PR` will allow you initialize the FakeCI with a repo of your choice. See README.md for more info
-   Improved error messaging around not including a `DANGER_GITHUB_API_TOKEN` in the ENV - nsfmc / orta
-   Adds support for getting the diff for a specific file from git: e.g.

```js
// Politely ask for their name on the entry too
const changelogDiff = danger.git.diffForFile("changelog.md")
const contributorName = danger.github.pr.user.login
if (changelogDiff && changelogDiff.indexOf(contributorName) === -1) {
  warn("Please add your GitHub name to the changelog entry, so we can attribute you.")
}
```

### 0.6.3

-   Does not break commonmark on GitHub - orta
-   upgrades to flow 0.35.0 and fixes associated type errors in covariant/invariant interfaces - nsfmc
-   omits flow requirement for new test files - nsfmc
-   adds support for circleci - nsfmc
-   defines CISource properties in flow as read-only - nsfmc

### 0.5.0

-   `danger.pr` -> `danger.github.pr`, I've also created interfaces for them - orta
-   `warn`, `message`, `markdown` are all ported over to DangerJS - orta
-   Shows a HTML table for Danger message - orta
-   Now offers a Flow-typed definition file, it's not shipped to their repo yet, you can make it by `npm run export-flowtype` - orta
-   Started turning this into a real project by adding tests - orta

### 0.0.5-0.0.10

-   Changes some files casing, added some logs, a bit of error reporting, and verifying everything works through npm - orta

### 0.0.4

-   Danger edit an existing post, and delete it when it's not relevant - orta

### 0.0.3

-   Danger will post a comment on a GitHub PR with any Fails - orta

### 0.0.2

OK, first usable for others version. Only supports GitHub and Travis CI.

You can run by doing:

```sh
danger
```

Make sure you set a `DANGER_GITHUB_API_TOKEN` on your CI - [see the Ruby guide](http://danger.systems/guides/getting_started.html#setting-up-danger-to-run-on-your-ci) for that.

Then you can make a `dangerfile.js` (has to be lowercase, deal with it.) It has access to a whopping 2 DSL attributes.

```sh
pr
git
fail(message: string)
```

`pr` _probably_ won't be sticking around for the long run, but if you're using a `0.0.2` release, you should be OK with that. It's the full metadata of the PR, so [this JSON file](https://raw.githubusercontent.com/danger/danger/master/spec/fixtures/github_api/pr_response.json).
`git` currently has:

```sh
git.modified_file
git.created_files
git.deleted_files
```

which are string arrays of files.

`fail(message: string)` will let you raise an error, and will make the process return 1 after the parsing has finished.

Overall: your Dangerfile should look something like:

```js
import { danger } from "danger"

const hasChangelog = danger.git.modified_files.includes("changelog.md")
if (!hasChangelog) {
  fail("No Changelog changes!")
}
```

That should do ya. I think. This doesn't support babel, and I haven't explored using other modules etc, so...

./

### 0.0.1

Not usable for others, only stubs of classes etc. - orta<|MERGE_RESOLUTION|>--- conflicted
+++ resolved
@@ -5,11 +5,8 @@
 // I'm adding it without a version number since I don't know what version it'll be if/when this is merged <_<
 
 - Improve CircleCI PR detection
-<<<<<<< HEAD
 - Moves internal methods away from Sync to avoid problems when running in Peril - ashfurrow
-=======
 - Passes through non-zero exit codes from `danger process` runs - ashfurrow
->>>>>>> f0c224cf
 
 ### 2.0.0-alpha.16
 
